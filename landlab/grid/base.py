#! /usr/env/python
"""
Python implementation of ModelGrid, a base class used to create and manage
grids for 2D numerical models.

Do NOT add new documentation here. Grid documentation is now built in a semi-
automated fashion. To modify the text seen on the web, edit the files
`docs/text_for_[gridfile].py.txt`.
"""

import numpy as np
import six
from six.moves import range

from landlab.core.utils import argsort_points_by_x_then_y
from landlab.field import ModelDataFields, ModelDataFieldsMixIn
from landlab.utils.decorators import deprecated, make_return_array_immutable

from . import grid_funcs as gfuncs
from ..core import load_params
from ..core.utils import add_module_functions_to_class
from ..layers.eventlayers import EventLayersMixIn
from ..layers.materiallayers import MaterialLayersMixIn
from ..utils.decorators import cache_result_in_object
from .decorators import override_array_setitem_and_reset, return_readonly_id_array
from .linkstatus import ACTIVE_LINK, FIXED_LINK, INACTIVE_LINK, set_status_at_link
from .nodestatus import (
    CLOSED_BOUNDARY,
    CORE_NODE,
    FIXED_GRADIENT_BOUNDARY,
    FIXED_VALUE_BOUNDARY,
    LOOPED_BOUNDARY,
)

#: Indicates an index is, in some way, *bad*.
BAD_INDEX_VALUE = -1
# DEJH thinks the user should be able to override this value if they want

# Map names grid elements to the ModelGrid attribute that contains the count
# of that element in the grid.
_ARRAY_LENGTH_ATTRIBUTES = {
    "node": "number_of_nodes",
    "patch": "number_of_patches",
    "link": "number_of_links",
    "corner": "number_of_corners",
    "face": "number_of_faces",
    "cell": "number_of_cells",
    "active_link": "number_of_active_links",
    "active_face": "number_of_active_faces",
    "core_node": "number_of_core_nodes",
    "core_cell": "number_of_core_cells",
}

# Fields whose sizes can not change.
_SIZED_FIELDS = {"node", "link", "patch", "corner", "face", "cell"}


def _sort_points_into_quadrants(x, y, nodes):
    """Divide x, y points into quadrants.

    Divide points with locations given in the *x*, and *y* arrays into north,
    south, east, and west quadrants. Returns nodes contained in quadrants
    (west, east, north, south).

    Parameters
    ----------
    x : array_like
        X-coordinates of points.
    y : array_like
        Y-coordinates of points.
    nodes : array_like
        Nodes associated with points.

    Returns
    -------
    tuple of array_like
        Tuple of nodes in each coordinate. Nodes are grouped as
        (*east*, *north*, *west*, *south*).

    Examples
    --------
    >>> import numpy as np
    >>> from landlab.grid.base import _sort_points_into_quadrants
    >>> x = np.array([0, 1, 0, -1])
    >>> y = np.array([1, 0, -1, 0])
    >>> nodes = np.array([1, 2, 3, 4])
    >>> _sort_points_into_quadrants(x, y, nodes)
    (array([2]), array([1]), array([4]), array([3]))
    """
    above_x_axis = y > 0
    right_of_y_axis = x > 0
    closer_to_y_axis = np.abs(y) >= np.abs(x)

    north_nodes = nodes[above_x_axis & closer_to_y_axis]
    south_nodes = nodes[(~above_x_axis) & closer_to_y_axis]
    east_nodes = nodes[right_of_y_axis & (~closer_to_y_axis)]
    west_nodes = nodes[(~right_of_y_axis) & (~closer_to_y_axis)]

    return (east_nodes, north_nodes, west_nodes, south_nodes)


def _default_axis_names(n_dims):
    """Name of each axis.

    Parameters
    ----------
    n_dims : int
        Number of spatial dimensions.

    Returns
    -------
    tuple of str
        Name of each axis.

    Examples
    --------
    >>> from landlab.grid.base import _default_axis_names
    >>> _default_axis_names(1)
    ('x',)
    >>> _default_axis_names(2)
    ('y', 'x')
    >>> _default_axis_names(3)
    ('z', 'y', 'x')
    """
    _DEFAULT_NAMES = ("z", "y", "x")
    return _DEFAULT_NAMES[-n_dims:]


def _default_axis_units(n_dims):
    """Unit names for each axis.

    Parameters
    ----------
    n_dims : int
        Number of spatial dimensions.

    Returns
    -------
    tuple of str
        Units of each axis.

    Examples
    --------
    >>> from landlab.grid.base import _default_axis_units
    >>> _default_axis_units(1)
    ('-',)
    >>> _default_axis_units(2)
    ('-', '-')
    >>> _default_axis_units(3)
    ('-', '-', '-')
    """
    return ("-",) * n_dims


def find_true_vector_from_link_vector_pair(L1, L2, b1x, b1y, b2x, b2y):
    r"""Separate a pair of links with vector values into x and y components.

    The concept here is that a pair of adjacent links attached to a node are
    projections of a 'true' but unknown vector. This function finds and returns
    the x and y components of this true vector. The trivial case is the
    situation in which the two links are orthogonal and aligned with the grid
    axes, in which case the vectors of these two links *are* the x and y
    components.

    Parameters
    ----------
    L1, L2 : float
        Values (magnitudes) associated with the two links
    b1x, b1y, b2x, b2y : float
        Unit vectors of the two links

    Returns
    -------
    ax, ay : float
        x and y components of the 'true' vector

    Notes
    -----
    The function does an inverse vector projection. Suppose we have a given
    'true' vector :math:`a`, and we want to project it onto two other lines
    with unit vectors (b1x,b1y) and (b2x,b2y). In the context of Landlab,
    the 'true' vector is some unknown vector quantity, which might for
    example represent the local water flow velocity. The lines represent two
    adjacent links in the grid.

    Let :math:`\mathbf{a}` be the true vector, :math:`\mathbf{B}` be a
    different vector with unit vector :math:`\mathbf{b}`, and :math:`L`
    be the scalar projection of *a* onto *B*. Then,

    ..math::

        L = \mathbf{a} \dot \mathbf{b} = a_x b_x + a_y b_y,

    where :math:`(a_x,a_y)` are the components of **a** and :math:`(b_x,b_y)`
    are the components of the unit vector **b**.

    In this case, we know *b* (the link unit vector), and we want to know the
    *x* and *y* components of **a**. The problem is that we have one equation
    and two unknowns (:math:`a_x` and :math:`a_y`). But we can solve this if
    we have *two* vectors, both of which are projections of **a**. Using the
    subscripts 1 and 2 to denote the two vectors, we can obtain equations for
    both :math:`a_x` and :math:`a_y`:

    ..math::

        a_x = L_1 / b_{1x} - a_y b_{1y} / b_{1x}

        a_y = L_2 / b_{2y} - a_x b_{2x} / b_{2y}

    Substituting the second into the first,

    ..math::

        a_x = [L_1/b_{1x}-L_2 b_{1y}/(b_{1x} b_{2y})] / [1-b_{1y} b_{2x}/(b_{1x} b_{2y})]

    Hence, we find the original vector :math:`(a_x,a_y)` from two links with
    unit vectors :math:`(b_{1x},b_{1y})` and :math:`(b_{2x},b_{2y})` and
    associated values :math:`L_1` and :math:`L_2`.

    Note that the above equations require that :math:`b_{1x}>0` and
    :math:`b_{2y}>0`. If this isn't the case, we invert the order of the two
    links, which requires :math:`b_{2x}>0` and :math:`b_{1y}>0`. If none of
    these conditions is met, then we have a degenerate case.

    Examples
    --------
    The following example represents the active links in a 7-node hexagonal
    grid, with just one core node. The 'true' vector has a magnitude of 5 units
    and an orientation of 30 degrees, pointing up and to the right (i.e., the
    postive-x and postive-y quadrant), so that its vector components are 4 (x)
    and 3 (y) (in other words, it is a 3-4-5 triangle). The values assigned to
    L below are the projection of that true vector onto the six link
    vectors. The algorithm should recover the correct vector component
    values of 4 and 3. The FOR loop examines each pair of links in turn.

    >>> import numpy as np
    >>> from landlab.grid.base import find_true_vector_from_link_vector_pair
    >>> bx = np.array([0.5, -0.5, -1., -0.5, 1., 0.5])
    >>> by = np.array([0.866, 0.866, 0., -0.866, 0., -0.866])
    >>> L = np.array([4.6, 0.6, -4., -4.6, 4., -0.6])
    >>> for i in range(5):
    ...     ax, ay = find_true_vector_from_link_vector_pair(
    ...         L[i], L[i+1], bx[i], by[i], bx[i+1], by[i+1])
    ...     round(ax,1), round(ay,1)
    (4.0, 3.0)
    (4.0, 3.0)
    (4.0, 3.0)
    (4.0, 3.0)
    (4.0, 3.0)
    """
    assert (b1x != 0 and b2y != 0) or (b2x != 0 and b1y != 0), "Improper unit vectors"

    if b1x != 0. and b2y != 0.:
        ax = (L1 / b1x - L2 * (b1y / (b1x * b2y))) / (1. - (b1y * b2x) / (b1x * b2y))
        ay = L2 / b2y - ax * (b2x / b2y)
    elif b2x != 0. and b1y != 0.:
        ax = (L2 / b2x - L1 * (b2y / (b2x * b1y))) / (1. - (b2y * b1x) / (b2x * b1y))
        ay = L1 / b1y - ax * (b1x / b1y)

    return ax, ay

from ..field.graph_field import GraphFields


class ModelGrid(GraphFields, EventLayersMixIn):

<<<<<<< HEAD
=======
class ModelGrid(ModelDataFieldsMixIn, EventLayersMixIn, MaterialLayersMixIn):
>>>>>>> b776e0a3
    """Base class for 2D structured or unstructured grids for numerical models.

    The idea is to have at least two inherited
    classes, RasterModelGrid and DelaunayModelGrid, that can create and
    manage grids. To this might be added a GenericModelGrid, which would
    be an unstructured polygonal grid that doesn't necessarily obey or
    understand the Delaunay triangulation, but rather simply accepts
    an input grid from the user. Also a :class:`~.HexModelGrid` for hexagonal.

    Attributes
    ----------
    at_node : dict-like
        Values at nodes.
    at_cell : dict-like
        Values at cells.
    at_link : dict-like
        Values at links.
    at_face : dict-like
        Values at faces.
    at_grid: dict-like
        Global values
    Other Parameters
    ----------------
    axis_name : tuple, optional
        Name of axes
    axis_units : tuple, optional
        Units of coordinates
    """

    BC_NODE_IS_CORE = CORE_NODE
    BC_NODE_IS_FIXED_VALUE = FIXED_VALUE_BOUNDARY
    BC_NODE_IS_FIXED_GRADIENT = FIXED_GRADIENT_BOUNDARY
    BC_NODE_IS_LOOPED = LOOPED_BOUNDARY
    BC_NODE_IS_CLOSED = CLOSED_BOUNDARY

    BC_LINK_IS_ACTIVE = ACTIVE_LINK
    BC_LINK_IS_FIXED = FIXED_LINK
    BC_LINK_IS_INACTIVE = INACTIVE_LINK

    # Debugging flags (if True, activates some output statements)
    _DEBUG_VERBOSE = False
    _DEBUG_TRACK_METHODS = False

    def __init__(self, **kwds):
        super(ModelGrid, self).__init__()

<<<<<<< HEAD
        self.new_field_location('node', self.number_of_nodes)
        self.new_field_location('link', self.number_of_links)
        self.new_field_location('patch', self.number_of_patches)
        self.new_field_location('corner', self.number_of_corners)
        self.new_field_location('face', self.number_of_faces)
        self.new_field_location('cell', self.number_of_cells)
        self.new_field_location('grid', None)
        self.default_group = 'node'

        self.axis_name = kwds.get('axis_name', _default_axis_names(self.ndim))
        self.axis_units = kwds.get(
            'axis_units', _default_axis_units(self.ndim))
=======
        self.axis_name = kwds.get("axis_name", _default_axis_names(self.ndim))
        self.axis_units = kwds.get("axis_units", _default_axis_units(self.ndim))
>>>>>>> b776e0a3

        self._link_length = None
        self._all_node_distances_map = None
        self._all_node_azimuths_map = None
        self.bc_set_code = 0

<<<<<<< HEAD
=======
        # Sort links according to the x and y coordinates of their midpoints.
        # Assumes 1) node_at_link_tail and node_at_link_head have been
        # created, and 2) so have node_x and node_y.
        # self._sort_links_by_midpoint()

        for loc in _SIZED_FIELDS:
            size = self.number_of_elements(loc)
            ModelDataFields.new_field_location(self, loc, size=size)
        ModelDataFields.new_field_location(self, "grid", size=1)
        # for loc in _UNSIZED_FIELDS:
        #     ModelDataFields.new_field_location(self, loc, size=None)
        ModelDataFields.set_default_group(self, "node")

>>>>>>> b776e0a3
    def _create_neighbor_list(self, **kwds):
        """Create list of neighbor node IDs.

        Creates a list of IDs of neighbor nodes for each node, as a
        2D array. Only record neighbor nodes that are on the other end of an
        *active* link. Nodes attached to *inactive* links or neighbor nodes
        that would be outside of the grid are given an ID of
        :const:`~landlab.grid.base.BAD_INDEX_VALUE`.

        Neighbors are ordered as [*right*, *top*, *left*, *bottom*].
        """
        self._active_neighbor_nodes = self.adjacent_nodes_at_node.copy()
        self._active_neighbor_nodes[
            self.active_link_dirs_at_node == 0
        ] = BAD_INDEX_VALUE
        self.neighbor_list_created = True
        return self._active_neighbor_nodes

    @classmethod
    def from_file(cls, file_like):
        params = load_params(file_like)
        return cls.from_dict(params)

    @classmethod
    def from_dict(cls, params):
        raise NotImplementedError("from_dict")

    def _initialize(self):
        raise NotImplementedError("_initialize")

    @property
    def ndim(self):
        """Number of spatial dimensions of the grid.

        LLCATS: GINF
        """
        return 2

    def _setup_nodes(self):
        """Set up the node id array."""
        self._nodes = np.arange(self.number_of_nodes, dtype=int)
        return self._nodes

    @property
    @make_return_array_immutable
    def nodes(self):
        """Get node ids for the grid.

        Examples
        --------
        >>> from landlab import RadialModelGrid
        >>> mg = RadialModelGrid(num_shells=1)
        >>> mg.nodes
        array([0, 1, 2, 3, 4, 5, 6])

        LLCATS: NINF
        """
        try:
            return self._nodes
        except AttributeError:
            return self._setup_nodes()

    @property
    @override_array_setitem_and_reset("reset_status_at_node")
    def status_at_node(self):
        """Get array of the boundary status for each node.

        Examples
        --------
        >>> import numpy as np
        >>> from landlab import RasterModelGrid
        >>> from landlab import FIXED_GRADIENT_BOUNDARY, FIXED_LINK
        >>> mg = RasterModelGrid((4, 5), 1.)
        >>> mg.status_at_node.reshape((4, 5))
        array([[1, 1, 1, 1, 1],
               [1, 0, 0, 0, 1],
               [1, 0, 0, 0, 1],
               [1, 1, 1, 1, 1]], dtype=uint8)
        >>> np.any(mg.status_at_link == FIXED_LINK)
        False

        >>> mg.status_at_node[mg.nodes_at_left_edge] = FIXED_GRADIENT_BOUNDARY
        >>> mg.status_at_node.reshape((4, 5))
        array([[2, 1, 1, 1, 1],
               [2, 0, 0, 0, 1],
               [2, 0, 0, 0, 1],
               [2, 1, 1, 1, 1]], dtype=uint8)
        >>> np.any(mg.status_at_link == FIXED_LINK)  # links auto-update
        True

        LLCATS: NINF BC
        """
        return self._node_status

    @status_at_node.setter
    def status_at_node(self, new_status):
        """Set the array of node boundary statuses."""
        self._node_status[:] = new_status[:]
        self.reset_status_at_node()

    @property
    @deprecated(use="adjacent_nodes_at_node", version=1.2)
    @make_return_array_immutable
    def neighbors_at_node(self):
        """Get neighboring nodes.

        Examples
        --------
        >>> from landlab import RasterModelGrid, BAD_INDEX_VALUE
        >>> grid = RasterModelGrid((4, 3))
        >>> neighbors = grid.adjacent_nodes_at_node.copy()
        >>> neighbors[neighbors == BAD_INDEX_VALUE] = -1
        >>> neighbors # doctest: +NORMALIZE_WHITESPACE
        array([[ 1,  3, -1, -1], [ 2,  4,  0, -1], [-1,  5,  1, -1],
               [ 4,  6, -1,  0], [ 5,  7,  3,  1], [-1,  8,  4,  2],
               [ 7,  9, -1,  3], [ 8, 10,  6,  4], [-1, 11,  7,  5],
               [10, -1, -1,  6], [11, -1,  9,  7], [-1, -1, 10,  8]])

        LLCATS: NINF CONN
        """
        return self.adjacent_nodes_at_node

    @property
    @cache_result_in_object()
    @make_return_array_immutable
    def adjacent_nodes_at_node(self):
        """Get adjacent nodes.

        Examples
        --------
        >>> from landlab import HexModelGrid
        >>> grid = HexModelGrid(3, 3)
        >>> grid.adjacent_nodes_at_node
        array([[ 1,  4,  3, -1, -1, -1],
               [ 2,  5,  4,  0, -1, -1],
               [ 6,  5,  1, -1, -1, -1],
               [ 4,  7,  0, -1, -1, -1],
               [ 5,  8,  7,  3,  0,  1],
               [ 6,  9,  8,  4,  1,  2],
               [ 9,  5,  2, -1, -1, -1],
               [ 8,  3,  4, -1, -1, -1],
               [ 9,  7,  4,  5, -1, -1],
               [ 8,  5,  6, -1, -1, -1]])

        LLCATS: NINF CONN
        """
        node_is_at_tail = np.choose(
            self.link_dirs_at_node + 1, np.array((1, -1, 0), dtype=np.int8)
        )
        out = self.nodes_at_link[self.links_at_node, node_is_at_tail]
        out[node_is_at_tail == -1] = -1

        return out

    @property
    @cache_result_in_object()
    @return_readonly_id_array
    def active_adjacent_nodes_at_node(self):
        """Adjacent nodes for each grid node.

        For each grid node, get the adjacent nodes ordered
        counterclockwise starting from the positive x axis.

        Examples
        --------
        >>> from landlab import RasterModelGrid, HexModelGrid
        >>> grid = RasterModelGrid((4, 5))

        >>> grid.active_adjacent_nodes_at_node[(-1, 6, 2), ]
        array([[-1, -1, -1, -1],
               [ 7, 11,  5,  1],
               [-1,  7, -1, -1]])

        Setting a node to closed causes all links touching it to
        be inactive.

        >>> grid.status_at_node[6] = grid.BC_NODE_IS_CLOSED
        >>> grid.active_adjacent_nodes_at_node[(-1, 6, 2), ]
        array([[-1, -1, -1, -1],
               [-1, -1, -1, -1],
               [-1,  7, -1, -1]])

        >>> grid.active_adjacent_nodes_at_node[7]
        array([ 8, 12, -1,  2])
        >>> grid.active_adjacent_nodes_at_node[2]
        array([-1,  7, -1, -1])

        >>> grid = HexModelGrid(3, 2)
        >>> grid.status_at_node[0] = grid.BC_NODE_IS_CLOSED
        >>> grid.active_adjacent_nodes_at_node
        array([[-1, -1, -1, -1, -1, -1],
               [-1,  3, -1, -1, -1, -1],
               [ 3, -1, -1, -1, -1, -1],
               [ 4,  6,  5,  2, -1,  1],
               [-1,  3, -1, -1, -1, -1],
               [-1, -1,  3, -1, -1, -1],
               [-1,  3, -1, -1, -1, -1]])

        LLCATS: NINF CONN BC
        """
        return np.choose(
            self.status_at_link[self.links_at_node] == ACTIVE_LINK,
            (-1, self.adjacent_nodes_at_node),
        )

    @property
    @deprecated(use="active_adjacent_nodes_at_node", version=1.2)
    @cache_result_in_object()
    @return_readonly_id_array
    def active_neighbors_at_node(self):
        """Get list of neighbor node IDs.

        Return lists of neighbor nodes, where the neighbor is connected by an
        active link. For each node, the list gives neighbor ids as [right, top,
        left, bottom]. Nodes at the end of inactive links or nodes in missing
        positions get BAD_INDEX_VALUE.

        Examples
        --------
        >>> from landlab import RasterModelGrid, HexModelGrid
        >>> grid = RasterModelGrid((4, 5))

        >>> grid.active_adjacent_nodes_at_node[(-1, 6, 2), ]
        array([[-1, -1, -1, -1],
               [ 7, 11,  5,  1],
               [-1,  7, -1, -1]])

        Setting a node to closed causes all links touching it to
        be inactive.

        >>> grid.status_at_node[6] = grid.BC_NODE_IS_CLOSED
        >>> grid.active_adjacent_nodes_at_node[(-1, 6, 2), ]
        array([[-1, -1, -1, -1],
               [-1, -1, -1, -1],
               [-1,  7, -1, -1]])

        >>> grid.active_adjacent_nodes_at_node[7]
        array([ 8, 12, -1,  2])
        >>> grid.active_adjacent_nodes_at_node[2]
        array([-1,  7, -1, -1])

        >>> grid = HexModelGrid(3, 2)
        >>> grid.status_at_node[0] = grid.BC_NODE_IS_CLOSED
        >>> grid.active_adjacent_nodes_at_node
        array([[-1, -1, -1, -1, -1, -1],
               [-1,  3, -1, -1, -1, -1],
               [ 3, -1, -1, -1, -1, -1],
               [ 4,  6,  5,  2, -1,  1],
               [-1,  3, -1, -1, -1, -1],
               [-1, -1,  3, -1, -1, -1],
               [-1,  3, -1, -1, -1, -1]])

        LLCATS: NINF CONN BC
        """
        return self.active_adjacent_nodes_at_node

    @property
    @make_return_array_immutable
    def links_at_node(self):
        """Get links of nodes.

        Returns
        -------
        (NODES, LINKS) ndarray of int
            Link for the nodes of a grid. The shape of the matrix will be
            number of nodes rows by max number of links per node. Order is
            anticlockwise from east.

        Examples
        --------
        >>> from landlab import RasterModelGrid
        >>> grid = RasterModelGrid((4, 3))
        >>> grid.links_at_node # doctest: +NORMALIZE_WHITESPACE
        array([[ 0,  2, -1, -1], [ 1,  3,  0, -1], [-1,  4,  1, -1],
               [ 5,  7, -1,  2], [ 6,  8,  5,  3], [-1,  9,  6,  4],
               [10, 12, -1,  7], [11, 13, 10,  8], [-1, 14, 11,  9],
               [15, -1, -1, 12], [16, -1, 15, 13], [-1, -1, 16, 14]])
        >>> grid.links_at_node[4]
        array([6, 8, 5, 3])
        >>> grid.links_at_node[(4, 7), :]
        array([[ 6,  8,  5,  3], [11, 13, 10, 8]])

        LLCATS: NINF LINF CONN
        """
        return self._links_at_node

    @property
    @make_return_array_immutable
    def link_dirs_at_node(self):
        """Link directions at each node: 1=incoming, -1=outgoing, 0=none.

        Returns
        -------
        (NODES, LINKS) ndarray of int
            Link directions relative to the nodes of a grid. The shape of the
            matrix will be number of nodes rows by max number of links per
            node. A zero indicates no link at this position.

        Examples
        --------
        >>> from landlab import RasterModelGrid
        >>> grid = RasterModelGrid((4, 3))
        >>> grid.link_dirs_at_node # doctest: +NORMALIZE_WHITESPACE
        array([[-1, -1,  0,  0], [-1, -1,  1,  0], [ 0, -1,  1,  0],
               [-1, -1,  0,  1], [-1, -1,  1,  1], [ 0, -1,  1,  1],
               [-1, -1,  0,  1], [-1, -1,  1,  1], [ 0, -1,  1,  1],
               [-1,  0,  0,  1], [-1,  0,  1,  1], [ 0,  0,  1,  1]],
               dtype=int8)
        >>> grid.link_dirs_at_node[4]
        array([-1, -1,  1,  1], dtype=int8)
        >>> grid.link_dirs_at_node[(4, 7), :]
        array([[-1, -1,  1,  1],
               [-1, -1,  1,  1]], dtype=int8)

        LLCATS: NINF LINF CONN
        """
        return self._link_dirs_at_node

    @property
    @make_return_array_immutable
    @cache_result_in_object()
    def active_link_dirs_at_node(self):
        """
        Link flux directions at each node: 1=incoming flux, -1=outgoing
        flux, 0=no flux. Note that inactive links receive zero, but active
        and fixed links are both reported normally.

        Returns
        -------
        (NODES, LINKS) ndarray of int
            Link directions relative to the nodes of a grid. The shape of the
            matrix will be number of nodes rows by max number of links per
            node. A zero indicates no link at this position.

        Examples
        --------
        >>> from landlab import RasterModelGrid, CLOSED_BOUNDARY
        >>> grid = RasterModelGrid((4, 3))
        >>> grid.status_at_node[grid.nodes_at_left_edge] = CLOSED_BOUNDARY
        >>> grid.active_link_dirs_at_node # doctest: +NORMALIZE_WHITESPACE
        array([[ 0,  0,  0,  0], [ 0, -1,  0,  0], [ 0,  0,  0,  0],
               [ 0,  0,  0,  0], [-1, -1,  0,  1], [ 0,  0,  1,  0],
               [ 0,  0,  0,  0], [-1, -1,  0,  1], [ 0,  0,  1,  0],
               [ 0,  0,  0,  0], [ 0,  0,  0,  1], [ 0,  0,  0,  0]],
               dtype=int8)

        LLCATS: NINF LINF CONN
        """
        return np.choose(
            self.link_status_at_node == ACTIVE_LINK, (0, self.link_dirs_at_node)
        )

    @property
    @make_return_array_immutable
    @cache_result_in_object()
    def link_status_at_node(self):
        return self.status_at_link[self.links_at_node]

    @property
    def node_at_cell(self):
        """Node ID associated with grid cells.

        Examples
        --------
        >>> from landlab import RasterModelGrid, BAD_INDEX_VALUE
        >>> grid = RasterModelGrid((4, 5))
        >>> grid.node_at_cell # doctest: +NORMALIZE_WHITESPACE
        array([ 6,  7,  8,
               11, 12, 13])

        LLCATS: NINF CINF CONN
        """
        return self._node_at_cell

    @property
    def cell_at_node(self):
        """Node ID associated with grid cells.

        Examples
        --------
        >>> from landlab import RasterModelGrid, BAD_INDEX_VALUE
        >>> grid = RasterModelGrid((4, 5))
        >>> ids = grid.cell_at_node
        >>> ids[ids == BAD_INDEX_VALUE] = -1
        >>> ids # doctest: +NORMALIZE_WHITESPACE
        array([-1, -1, -1, -1, -1,
               -1,  0,  1,  2, -1,
               -1,  3,  4,  5, -1,
               -1, -1, -1, -1, -1])

        LLCATS: CINF NINF CONN
        """
        return self._cell_at_node

    @property
    @return_readonly_id_array
    @cache_result_in_object()
    def core_nodes(self):
        """Get array of core nodes.

        Examples
        --------
        >>> from landlab import RasterModelGrid
        >>> mg = RasterModelGrid((4, 5), 1.)
        >>> mg.core_nodes
        array([ 6,  7,  8, 11, 12, 13])

        LLCATS: NINF BC
        """
        return np.where(self.status_at_node == CORE_NODE)[0]

    @property
    @return_readonly_id_array
    def boundary_nodes(self):
        """Get array of boundary nodes.

        Examples
        --------
        >>> from landlab import RasterModelGrid
        >>> mg = RasterModelGrid((4, 5), 1.)
        >>> mg.boundary_nodes
        array([ 0,  1,  2,  3,  4,  5,  9, 10, 14, 15, 16, 17, 18, 19])

        LLCATS: NINF BC
        """
        try:
            return self._boundary_nodes
        except AttributeError:
            (boundary_node_ids,) = np.where(self._node_status != CORE_NODE)
            return boundary_node_ids

    @property
    @return_readonly_id_array
    def open_boundary_nodes(self):
        """Get array of open boundary nodes.

        Examples
        --------
        >>> from landlab import RasterModelGrid, CLOSED_BOUNDARY
        >>> mg = RasterModelGrid((4, 5), 1.)
        >>> for edge in (mg.nodes_at_left_edge, mg.nodes_at_right_edge,
        ...              mg.nodes_at_bottom_edge):
        ...     mg.status_at_node[edge] = CLOSED_BOUNDARY
        >>> mg.open_boundary_nodes
        array([16, 17, 18])

        LLCATS: NINF BC
        """
        (open_boundary_node_ids,) = np.where(
            (self._node_status != CLOSED_BOUNDARY) & (self._node_status != CORE_NODE)
        )
        return open_boundary_node_ids

    @property
    @return_readonly_id_array
    def closed_boundary_nodes(self):
        """Get array of closed boundary nodes.

        Examples
        --------
        >>> from landlab import RasterModelGrid, CLOSED_BOUNDARY
        >>> mg = RasterModelGrid((4, 5), 1.)
        >>> mg.status_at_node[mg.nodes_at_top_edge] = CLOSED_BOUNDARY
        >>> mg.closed_boundary_nodes
        array([15, 16, 17, 18, 19])

        LLCATS: NINF BC
        """
        (closed_boundary_node_ids,) = np.where(self._node_status == CLOSED_BOUNDARY)
        return closed_boundary_node_ids

    @property
    @return_readonly_id_array
    def fixed_gradient_boundary_nodes(self):
        """Get array of fixed gradient boundary nodes.

        Examples
        --------
        >>> from landlab import RasterModelGrid, FIXED_GRADIENT_BOUNDARY
        >>> mg = RasterModelGrid((4, 5), 1.)
        >>> mg.status_at_node[mg.nodes_at_top_edge] = FIXED_GRADIENT_BOUNDARY
        >>> mg.fixed_gradient_boundary_nodes
        array([15, 16, 17, 18, 19])

        LLCATS: NINF BC
        """
        (fixed_gradient_boundary_node_ids,) = np.where(
            self._node_status == FIXED_GRADIENT_BOUNDARY
        )
        return fixed_gradient_boundary_node_ids

    @property
    @return_readonly_id_array
    def fixed_gradient_boundary_node_fixed_link(self):
        """
        An array of the fixed_links connected to fixed gradient boundary nodes.

        Note that on a raster, some nodes (notably the corners) can be
        FIXED_GRADIENT_BOUNDARY, but not have a true FIXED_LINK neighboring
        link. In such cases, the link returned will be a closed link joining
        the corner node to a neighboring FIXED_GRADIENT_BOUNDARY node (see
        example).

        An AssertionError will be raised if for some reason a
        FIXED_GRADIENT_BOUNDARY node exists which has neither a
        FIXED_GRADIENT_BOUNDARY neighbor, or a FIXED_LINK.

        Examples
        --------
        >>> from landlab import RasterModelGrid
        >>> from landlab import FIXED_GRADIENT_BOUNDARY
        >>> grid = RasterModelGrid((3, 4))
        >>> leftedge = grid.nodes_at_left_edge
        >>> grid.status_at_node[leftedge] = FIXED_GRADIENT_BOUNDARY
        >>> grid.fixed_gradient_boundary_nodes
        array([0, 4, 8])
        >>> grid.fixed_gradient_boundary_node_fixed_link
        array([ 3,  7, 10])
        """
        try:
            return self._fixed_gradient_boundary_node_links
        except AttributeError:
            self._create_fixed_gradient_boundary_node_links()
            return self._fixed_gradient_boundary_node_links

    @property
    @return_readonly_id_array
    def fixed_gradient_boundary_node_anchor_node(self):
        """
        Returns the node at the other end of the fixed link for a fixed
        gradient boundary node.

        Degenerate FIXED_GRADIENT_BOUNDARY nodes (e.g., corners) are handled as
        in :func:`fixed_gradient_boundary_node_fixed_link`, by pointing to a
        neighboring FIXED_GRADIENT_BOUNDARY node.

        Examples
        --------
        >>> from landlab import RasterModelGrid
        >>> from landlab import FIXED_GRADIENT_BOUNDARY
        >>> grid = RasterModelGrid((3, 4))
        >>> leftedge = grid.nodes_at_left_edge
        >>> grid.status_at_node[leftedge] = FIXED_GRADIENT_BOUNDARY
        >>> grid.fixed_gradient_boundary_nodes
        array([0, 4, 8])
        >>> grid.fixed_gradient_boundary_node_fixed_link
        array([ 3,  7, 10])
        >>> grid.fixed_gradient_boundary_node_anchor_node
        array([4, 5, 4])
        """
        try:
            return self._fixed_gradient_boundary_node_anchor_node
        except AttributeError:
            self._create_fixed_gradient_boundary_node_anchor_node()
            return self._fixed_gradient_boundary_node_anchor_node

    def _create_fixed_gradient_boundary_node_links(self):
        """
        Builds a data structure to hold the fixed_links which control the
        values of any FIXED_GRADIENT_BOUNDARY nodes in the grid.

        An AssertionError will be raised if for some reason a
        FIXED_GRADIENT_BOUNDARY node exists which has neither a
        FIXED_GRADIENT_BOUNDARY neighbor, or a FIXED_LINK.
        """
        self._fixed_grad_links_created = True
        self._fixed_gradient_boundary_node_links = np.empty_like(
            self.fixed_gradient_boundary_nodes, dtype=int
        )
        fix_nodes = self.fixed_gradient_boundary_nodes
        neighbor_links = self.links_at_node[fix_nodes]  # -1s
        boundary_exists = self.link_dirs_at_node[fix_nodes]
        # next line retains -1 indexes
        link_stat_badind = self.status_at_link[neighbor_links] == FIXED_LINK
        true_connection = np.logical_and(link_stat_badind, boundary_exists)
        true_fix_nodes = true_connection.sum(axis=1).astype(bool)
        self._fixed_gradient_boundary_node_links[true_fix_nodes] = neighbor_links[
            true_connection
        ]
        # resolve any corner nodes
        neighbor_nodes = self.adjacent_nodes_at_node[fix_nodes]  # BAD_INDEX_VALUEs
        neighbor_nodes[neighbor_nodes == BAD_INDEX_VALUE] = -1
        fixed_grad_neighbor = np.logical_and(
            (self.status_at_node[neighbor_nodes] == FIXED_GRADIENT_BOUNDARY),
            boundary_exists,
        )
        # ^True when FIXED_GRADIENT_BOUNDARY for real
        # winnow it down to only one possibility for fixed_grad neighbor:
        which_neighbor = np.argmax(fixed_grad_neighbor, axis=1)
        indexing_range = np.arange(fixed_grad_neighbor.shape[0])
        a_link_to_fixed_grad = neighbor_links[indexing_range, which_neighbor]
        corners = np.logical_not(true_fix_nodes)
        assert np.all(fixed_grad_neighbor[indexing_range, which_neighbor][corners])
        self._fixed_gradient_boundary_node_links[corners] = a_link_to_fixed_grad[
            corners
        ]

    def _create_fixed_gradient_boundary_node_anchor_node(self):
        """
        Builds a data structure to hold the nodes which anchor the
        values of any FIXED_GRADIENT_BOUNDARY nodes in the grid, i.e., those
        at the other ends of the FIXED_LINKS.

        An AssertionError will be raised if for some reason a
        FIXED_GRADIENT_BOUNDARY node exists which has neither a
        FIXED_GRADIENT_BOUNDARY neighbor, or a FIXED_LINK.
        """
        self._fixed_grad_links_created = True
        fix_grad_nodes = self.fixed_gradient_boundary_nodes
        self._fixed_gradient_boundary_node_anchor_node = np.empty_like(fix_grad_nodes)
        heads_and_tails = np.empty((fix_grad_nodes.size, 2))
        which_one = np.empty_like(heads_and_tails, dtype=bool)
        heads_and_tails[:, 0] = self.node_at_link_head[
            self.fixed_gradient_boundary_node_fixed_link
        ]
        heads_and_tails[:, 1] = self.node_at_link_tail[
            self.fixed_gradient_boundary_node_fixed_link
        ]
        which_one[:, 0] = heads_and_tails[:, 0] == fix_grad_nodes
        which_one[:, 1] = heads_and_tails[:, 1] == fix_grad_nodes
        assert np.all(which_one.sum(axis=1) == 1)
        self._fixed_gradient_boundary_node_anchor_node = heads_and_tails[
            np.logical_not(which_one)
        ]

    @property
    @return_readonly_id_array
    @cache_result_in_object()
    def fixed_value_boundary_nodes(self):
        """Get array of fixed value boundary nodes.

        Examples
        --------
        >>> from landlab import RasterModelGrid
        >>> grid = RasterModelGrid((4, 5), 1.)

        Initially all the perimeter nodes are fixed value boundary.

        >>> grid.fixed_value_boundary_nodes
        array([ 0,  1,  2,  3,  4, 5,  9, 10, 14, 15, 16, 17, 18, 19])

        Set left, right, and bottom edges to closed.

        >>> for edge in (grid.nodes_at_left_edge, grid.nodes_at_right_edge,
        ...              grid.nodes_at_bottom_edge):
        ...     grid.status_at_node[edge] = grid.BC_NODE_IS_CLOSED

        Now nodes on just the top edge are fixed.

        >>> grid.fixed_value_boundary_nodes
        array([16, 17, 18])

        LLCATS: NINF BC
        """
        return np.where(self._node_status == FIXED_VALUE_BOUNDARY)[0]

    @property
    @return_readonly_id_array
    @cache_result_in_object()
    def active_faces(self):
        """Get array of active faces.

        Examples
        --------
        >>> from landlab import RasterModelGrid
        >>> grid = RasterModelGrid((3, 4))
        >>> grid.active_faces
        array([0, 1, 2, 3, 4, 5, 6])

        >>> from landlab import CLOSED_BOUNDARY
        >>> grid.status_at_node[6] = CLOSED_BOUNDARY
        >>> grid.active_faces
        array([0, 2, 5])

        LLCATS: FINF BC
        """
        return self.face_at_link[self.active_links]

    @property
    @return_readonly_id_array
    @cache_result_in_object()
    def active_links(self):
        """Get array of active links.

        Examples
        --------
        >>> from landlab import RasterModelGrid
        >>> grid = RasterModelGrid((3, 4))
        >>> grid.active_links
        array([ 4,  5,  7,  8,  9, 11, 12])

        LLCATS: LINF BC
        """
        return np.where(self.status_at_link == ACTIVE_LINK)[0]

    @property
    @return_readonly_id_array
    @cache_result_in_object()
    def fixed_links(self):
        """Get array of fixed links.

        Examples
        --------
        >>> from landlab import RasterModelGrid, FIXED_GRADIENT_BOUNDARY
        >>> grid = RasterModelGrid((3, 4))
        >>> grid.status_at_node # doctest: +NORMALIZE_WHITESPACE
        array([1, 1, 1, 1,
               1, 0, 0, 1,
               1, 1, 1, 1], dtype=uint8)
        >>> grid.fixed_links.size
        0

        >>> grid.status_at_node[:4] = FIXED_GRADIENT_BOUNDARY
        >>> grid.status_at_node # doctest: +NORMALIZE_WHITESPACE
        array([2, 2, 2, 2,
               1, 0, 0, 1,
               1, 1, 1, 1], dtype=uint8)
        >>> grid.fixed_links
        array([4, 5])

        LLCATS: LINF BC
        """
        return np.where(self.status_at_link == FIXED_LINK)[0]

    @property
    @cache_result_in_object()
    @return_readonly_id_array
    def node_at_core_cell(self):
        """Get array of nodes associated with core cells.

        Examples
        --------
        >>> from landlab import RasterModelGrid
        >>> grid = RasterModelGrid((4, 5), 1.)

        Initially each cell's node is core.

        >>> grid.node_at_core_cell
        array([ 6,  7,  8,
               11, 12, 13])

        Setting a node to closed causes means its cell is also
        "closed".

        >>> grid.status_at_node[8] = grid.BC_NODE_IS_CLOSED
        >>> grid.node_at_core_cell
        array([ 6,  7, 11, 12, 13])

        LLCATS: NINF CINF BC CONN
        """
        return np.where(self.status_at_node == CORE_NODE)[0]

    @property
    @make_return_array_immutable
    @cache_result_in_object()
    def core_cells(self):
        """Get array of core cells.

        Examples
        --------
        >>> from landlab import RasterModelGrid
        >>> grid = RasterModelGrid((4, 5), 1.)

        Initially all of the cells are "core".

        >>> grid.core_cells
        array([0, 1, 2,
               3, 4, 5])

        Setting a node to closed causes its cell to no longer be core.

        >>> grid.status_at_node[8] = grid.BC_NODE_IS_CLOSED
        >>> grid.core_cells
        array([0, 1, 3, 4, 5])

        LLCATS: CINF BC
        """
        return self.cell_at_node[self.core_nodes]

    @property
    def nodes_at_link(self):
        """Get array of the nodes at each link.

        Examples
        --------
        >>> from landlab import RasterModelGrid
        >>> mg = RasterModelGrid((3, 4), 1.)
        >>> mg.nodes_at_link # doctest: +NORMALIZE_WHITESPACE
        array([[ 0, 1], [ 1,  2], [ 2,  3],
               [ 0, 4], [ 1,  5], [ 2,  6], [ 3,  7],
               [ 4, 5], [ 5,  6], [ 6,  7],
               [ 4, 8], [ 5,  9], [ 6, 10], [ 7, 11],
               [ 8, 9], [ 9, 10], [10, 11]])

        LLCATS: NINF LINF CONN
        """
        return self._nodes_at_link

    @property
    def node_at_link_head(self):
        """Get array of the node at each link head (*to-node*).

        Examples
        --------
        >>> from landlab import RasterModelGrid
        >>> mg = RasterModelGrid((4, 5), 1.)
        >>> mg.node_at_link_head[:5]
        array([1, 2, 3, 4, 5])

        LLCATS: NINF LINF CONN
        """
        return self._nodes_at_link[:, 1]

    @property
    def node_at_link_tail(self):
        """Get array of the node at each link tail (*from-node*).

        Examples
        --------
        >>> from landlab import RasterModelGrid
        >>> mg = RasterModelGrid((4, 5), 1.)
        >>> mg.node_at_link_tail[:5]
        array([0, 1, 2, 3, 0])

        LLCATS: NINF LINF CONN
        """
        return self._nodes_at_link[:, 0]

    @property
<<<<<<< HEAD
=======
    def face_at_link(self):
        """Get array of faces associated with links.

        Examples
        --------
        >>> import numpy as np
        >>> from landlab import RasterModelGrid, BAD_INDEX_VALUE
        >>> mg = RasterModelGrid((4, 5), 1.)
        >>> mg.face_at_link[5:7]
        array([0, 1])
        >>> np.all(mg.face_at_link[:5]==BAD_INDEX_VALUE)
        True

        LLCATS: FINF LINF CONN
        """
        try:
            return self._face_at_link
        except AttributeError:
            return self._create_face_at_link()

    @property
>>>>>>> b776e0a3
    def number_of_nodes(self):
        """Total number of nodes.

        Examples
        --------
        >>> from landlab import RasterModelGrid
        >>> grid = RasterModelGrid((4, 5))
        >>> grid.number_of_nodes
        20

        LLCATS: NINF
        """
        return len(self._cell_at_node)

    @property
    def number_of_corners(self):
        """Total number of corners.

        Examples
        --------
        >>> from landlab import RasterModelGrid
        >>> grid = RasterModelGrid((4, 5))
        >>> grid.number_of_corners
        12

        LLCATS: CNINF
        """
        return self.number_of_patches

    @property
    def number_of_cells(self):
        """Total number of cells.

        Examples
        --------
        >>> from landlab import RasterModelGrid
        >>> grid = RasterModelGrid((4, 5))
        >>> grid.number_of_cells
        6

        LLCATS: CINF
        """
        return len(self._node_at_cell)

    @property
    def number_of_links(self):
        """Total number of links.

        Examples
        --------
        >>> from landlab import RasterModelGrid
        >>> grid = RasterModelGrid((3, 4))
        >>> grid.number_of_links
        17

        LLCATS: LINF
        """
        return len(self.nodes_at_link)

    @property
    def number_of_faces(self):
        """Total number of faces.

        Returns
        -------
        int
            Total number of faces in the grid.

        Examples
        --------
        >>> from landlab import RasterModelGrid
        >>> grid = RasterModelGrid((3, 4))
        >>> grid.number_of_faces
        7

        LLCATS: FINF
        """
        return len(self.link_at_face)

    @property
    def number_of_active_faces(self):
        """Total number of active faces.

        Returns
        -------
        int
            Total number of active faces in the grid.

        Examples
        --------
        >>> from landlab import RasterModelGrid
        >>> grid = RasterModelGrid((3, 4))
        >>> grid.number_of_active_faces
        7

        The number of active faces is updated when a node status changes.

        >>> from landlab import CLOSED_BOUNDARY
        >>> grid.status_at_node[6] = CLOSED_BOUNDARY
        >>> grid.number_of_active_faces
        3

        LLCATS: FINF BC
        """
        return self.active_faces.size

    @property
    def number_of_core_nodes(self):
        """Number of core nodes.

        The number of core nodes on the grid (i.e., excluding all boundary
        nodes).

        Examples
        --------
        >>> from landlab import RasterModelGrid, CLOSED_BOUNDARY
        >>> grid = RasterModelGrid((4, 5))
        >>> grid.number_of_core_nodes
        6

        >>> grid.status_at_node[7] = CLOSED_BOUNDARY
        >>> grid.number_of_core_nodes
        5

        LLCATS: NINF BC
        """
        return self.core_nodes.size

    @property
    def number_of_core_cells(self):
        """Number of core cells.

        A core cell excludes all boundary cells.

        Examples
        --------
        >>> from landlab import RasterModelGrid, CLOSED_BOUNDARY
        >>> grid = RasterModelGrid((4, 5))
        >>> grid.number_of_core_cells
        6

        >>> grid.status_at_node[7] = CLOSED_BOUNDARY
        >>> grid.number_of_core_cells
        5

        LLCATS: CINF BC
        """
        return self.core_cells.size

    @property
    def number_of_active_links(self):
        """Number of active links.

        Examples
        --------
        >>> from landlab import RasterModelGrid, CLOSED_BOUNDARY
        >>> mg = RasterModelGrid((4, 5), 1.)
        >>> mg.number_of_active_links
        17
        >>> for edge in (mg.nodes_at_left_edge, mg.nodes_at_right_edge,
        ...              mg.nodes_at_bottom_edge):
        ...     mg.status_at_node[edge] = CLOSED_BOUNDARY
        >>> mg.number_of_active_links
        10

        LLCATS: LINF BC
        """
        return self.active_links.size

    @property
    def number_of_fixed_links(self):
        """Number of fixed links.

        Examples
        --------
        >>> from landlab import RasterModelGrid, FIXED_GRADIENT_BOUNDARY
        >>> mg = RasterModelGrid((4, 5), 1.)
        >>> mg.number_of_fixed_links
        0
        >>> mg.status_at_node[mg.nodes_at_top_edge] = FIXED_GRADIENT_BOUNDARY
        >>> mg.number_of_fixed_links
        3

        LLCATS: LINF BC
        """
        return self.fixed_links.size

    def number_of_elements(self, name):
        """Number of instances of an element.

        Get the number of instances of a grid element in a grid.

        Parameters
        ----------
        name : {'node', 'cell', 'link', 'face', 'core_node', 'core_cell',
                'active_link', 'active_face'}
            Name of the grid element.

        Returns
        -------
        int
            Number of elements in the grid.

        Examples
        --------
        >>> from landlab import RasterModelGrid, CLOSED_BOUNDARY
        >>> mg = RasterModelGrid((4, 5), 1.)
        >>> mg.number_of_elements('node')
        20
        >>> mg.number_of_elements('core_cell')
        6
        >>> mg.number_of_elements('link')
        31
        >>> mg.number_of_elements('active_link')
        17
        >>> mg.status_at_node[8] = CLOSED_BOUNDARY
        >>> mg.number_of_elements('link')
        31
        >>> mg.number_of_elements('active_link')
        13

        LLCATS: GINF
        """
        try:
            return getattr(self, _ARRAY_LENGTH_ATTRIBUTES[name])
        except KeyError:
            raise TypeError("{name}: element name not understood".format(name=name))

    @property
    @make_return_array_immutable
    def node_x(self):
        """Get array of the x-coordinates of nodes.

        See also
        --------
        x_of_node
            Exquivalent method.

        Examples
        --------
        >>> from landlab import RasterModelGrid
        >>> mg = RasterModelGrid((4, 5), (2., 3.))
        >>> mg.node_x.reshape((4, 5))
        array([[  0.,   3.,   6.,   9.,  12.],
               [  0.,   3.,   6.,   9.,  12.],
               [  0.,   3.,   6.,   9.,  12.],
               [  0.,   3.,   6.,   9.,  12.]])

        LLCATS: NINF MEAS
        """
        return self.x_of_node

    @property
    @make_return_array_immutable
    def node_y(self):
        """Get array of the y-coordinates of nodes.

        See also
        --------
        y_of_node
            Exquivalent method.

        Examples
        --------
        >>> from landlab import RasterModelGrid
        >>> mg = RasterModelGrid((4, 5), (2., 3.))
        >>> mg.node_y.reshape((4, 5))
        array([[ 0.,  0.,  0.,  0.,  0.],
               [ 2.,  2.,  2.,  2.,  2.],
               [ 4.,  4.,  4.,  4.,  4.],
               [ 6.,  6.,  6.,  6.,  6.]])

        LLCATS: NINF MEAS
        """
        return self.y_of_node

    @property
    @make_return_array_immutable
    def x_of_cell(self):
        """Get array of the x-coordinates of nodes at cells.

        Examples
        --------
        >>> from landlab import RasterModelGrid
        >>> mg = RasterModelGrid((4, 5), (2., 3.))
        >>> mg.x_of_cell.reshape((2, 3))
        array([[  3.,   6.,   9.],
               [  3.,   6.,   9.]])

        LLCATS: CINF MEAS
        """
        return self.x_of_node[self.node_at_cell]

    @property
    @make_return_array_immutable
    def y_of_cell(self):
        """Get array of the y-coordinates of nodes at cells.

        Examples
        --------
        >>> from landlab import RasterModelGrid
        >>> mg = RasterModelGrid((4, 5), (2., 3.))
        >>> mg.y_of_cell.reshape((2, 3))
        array([[ 2.,  2.,  2.],
               [ 4.,  4.,  4.]])

        LLCATS: CINF MEAS
        """
        return self.y_of_node[self.node_at_cell]

    @property
    @cache_result_in_object()
    @make_return_array_immutable
    def x_of_link(self):
        """Get array of the x-coordinates of link midpoints.

        Examples
        --------
        >>> from landlab import RasterModelGrid
        >>> mg = RasterModelGrid((4, 5), (2., 3.))
        >>> mg.x_of_link # doctest: +NORMALIZE_WHITESPACE
        array([  1.5,   4.5,   7.5,  10.5,   0. ,   3. ,   6. ,   9. ,  12. ,
                 1.5,   4.5,   7.5,  10.5,   0. ,   3. ,   6. ,   9. ,  12. ,
                 1.5,   4.5,   7.5,  10.5,   0. ,   3. ,   6. ,   9. ,  12. ,
                 1.5,   4.5,   7.5,  10.5])

        LLCATS: LINF MEAS
        """
        return np.mean(self.x_of_node[self.nodes_at_link], axis=1)

    @property
    @cache_result_in_object()
    @make_return_array_immutable
    def y_of_link(self):
        """Get array of the y-coordinates of link midpoints.

        Examples
        --------
        >>> from landlab import RasterModelGrid
        >>> mg = RasterModelGrid((4, 5), (2., 3.))
        >>> mg.y_of_link # doctest: +NORMALIZE_WHITESPACE
        array([ 0.,  0.,  0.,  0.,  1.,  1.,  1.,  1.,  1.,
                2.,  2.,  2.,  2.,  3.,  3.,  3.,  3.,  3.,
                4.,  4.,  4.,  4.,  5.,  5.,  5.,  5.,  5.,
                6.,  6.,  6.,  6.])

        LLCATS: LINF MEAS
        """
        return np.mean(self.y_of_node[self.nodes_at_link], axis=1)

    @property
    @cache_result_in_object()
    @make_return_array_immutable
    def x_of_face(self):
        """Get array of the x-coordinates of face midpoints.

        Examples
        --------
        >>> from landlab import RasterModelGrid
        >>> mg = RasterModelGrid((4, 5), (2., 3.))
        >>> mg.x_of_face # doctest: +NORMALIZE_WHITESPACE
        array([  3. ,   6. ,   9. ,   1.5,   4.5,   7.5,  10.5,
                 3. ,   6. ,   9. ,   1.5,   4.5,   7.5,  10.5,
                 3. ,   6. ,   9. ])

        LLCATS: FINF MEAS
        """
        return self.x_of_link[self.link_at_face]

    @property
    @cache_result_in_object()
    @make_return_array_immutable
    def y_of_face(self):
        """Get array of the y-coordinates of face midpoints.

        Examples
        --------
        >>> from landlab import RasterModelGrid
        >>> mg = RasterModelGrid((4, 5), (2., 3.))
        >>> mg.y_of_face # doctest: +NORMALIZE_WHITESPACE
        array([ 1.,  1.,  1.,  2.,  2.,  2.,  2.,  3.,  3.,  3.,
                4.,  4.,  4.,  4.,  5.,  5.,  5.])

        LLCATS: FINF MEAS
        """
        return self.y_of_link[self.link_at_face]

    @make_return_array_immutable
    def node_axis_coordinates(self, axis=0):
        """Get the coordinates of nodes along a particular axis.

        Return node coordinates from a given *axis* (defaulting to 0). Axis
        numbering is the same as that for numpy arrays. That is, the zeroth
        axis is along the rows, and the first along the columns.

        Parameters
        ----------
        axis : int, optional
            Coordinate axis.

        Returns
        -------
        ndarray
            Coordinates of nodes for a given axis.

        Examples
        --------
        >>> from landlab import RasterModelGrid
        >>> grid = RasterModelGrid((4, 5))
        >>> grid.node_axis_coordinates(0) # doctest: +NORMALIZE_WHITESPACE
        array([ 0., 0., 0., 0., 0.,
                1., 1., 1., 1., 1.,
                2., 2., 2., 2., 2.,
                3., 3., 3., 3., 3.])
        >>> grid.node_axis_coordinates(1) # doctest: +NORMALIZE_WHITESPACE
        array([ 0., 1., 2., 3., 4.,
                0., 1., 2., 3., 4.,
                0., 1., 2., 3., 4.,
                0., 1., 2., 3., 4.])

        LLCATS: GINF NINF MEAS
        """
        AXES = ("node_y", "node_x")
        try:
            return getattr(self, AXES[axis])
        except IndexError:
            raise ValueError("'axis' entry is out of bounds")

    @property
    def axis_units(self):
        """Get units for each axis.

        Returns
        -------
        tuple of str
            The units (as a string) for each of a grid's coordinates.

        Examples
        --------
        >>> from landlab import RasterModelGrid
        >>> mg = RasterModelGrid((4, 5), (2., 3.))
        >>> mg.axis_units
        ('-', '-')
        >>> mg.axis_units = ('km', 'km')
        >>> mg.axis_units
        ('km', 'km')

        LLCATS: GINF
        """
        return self._axis_units

    @axis_units.setter
    def axis_units(self, new_units):
        """Set the units for each coordinate axis."""
        if len(new_units) != self.ndim:
            raise ValueError("length of units does not match grid dimension")
        self._axis_units = tuple(new_units)

    @property
    def axis_name(self):
        """Get the name of each coordinate axis.

        Returns
        -------
        tuple of str
            The names of each axis.

        Examples
        --------
        >>> from landlab import RasterModelGrid
        >>> grid = RasterModelGrid((4, 5))
        >>> grid.axis_name
        ('y', 'x')
        >>> grid.axis_name = ('lon', 'lat')
        >>> grid.axis_name
        ('lon', 'lat')

        LLCATS: GINF
        """
        return self._axis_name

    @axis_name.setter
    def axis_name(self, new_names):
        """Set the names of a grid's coordinate axes.

        Raises
        ------
        ValueError
            If the number of dimension do not match.

        Examples
        --------
        >>> from landlab import RasterModelGrid
        >>> grid = RasterModelGrid((4, 5))
        >>> grid.axis_name = ('lon', 'lat')
        >>> grid.axis_name
        ('lon', 'lat')
        """
        if len(new_names) != self.ndim:
            raise ValueError("length of names does not match grid dimension")
        self._axis_name = tuple(new_names)

    @property
    @make_return_array_immutable
    @cache_result_in_object()
    def status_at_link(self):
        """Get array of the status of all links.

        Examples
        --------
        >>> from landlab import RasterModelGrid
        >>> from landlab import CLOSED_BOUNDARY, FIXED_GRADIENT_BOUNDARY
        >>> mg = RasterModelGrid((4, 5), 1.)
        >>> mg.status_at_node[mg.nodes_at_left_edge] = CLOSED_BOUNDARY
        >>> mg.status_at_node[mg.nodes_at_right_edge] = FIXED_GRADIENT_BOUNDARY
        >>> mg.status_at_link # doctest: +NORMALIZE_WHITESPACE
        array([4, 4, 4, 4, 4, 0, 0, 0, 4, 4, 0, 0, 2, 4, 0, 0, 0, 4, 4, 0, 0,
               2, 4, 0, 0, 0, 4, 4, 4, 4, 4], dtype=uint8)

        LLCATS: BC LINF
        """
        return set_status_at_link(self.status_at_node[self.nodes_at_link])

    def _create_number_of_links_at_node(self):
        """Find and record how many links are attached to each node.

        Examples
        --------
        >>> from landlab import RasterModelGrid
        >>> mg = RasterModelGrid((3, 4))
        >>> mg.number_of_links_at_node
        array([2, 3, 3, 2, 3, 4, 4, 3, 2, 3, 3, 2])
        """
        self._number_of_links_at_node = np.zeros(self.number_of_nodes, dtype=np.int)
        node_at_link_tail = self.node_at_link_tail
        node_at_link_head = self.node_at_link_head
        for ln in range(self.number_of_links):
            self._number_of_links_at_node[node_at_link_tail[ln]] += 1
            self._number_of_links_at_node[node_at_link_head[ln]] += 1

    @property
    def number_of_links_at_node(self):
        """Number of links connected to each node.

        Examples
        --------
        >>> from landlab import RasterModelGrid
        >>> mg = RasterModelGrid((3, 4))
        >>> mg.number_of_links_at_node
        array([2, 3, 3, 2, 3, 4, 4, 3, 2, 3, 3, 2])

        LLCATS: LINF NINF CONN
        """
        try:
            return self._number_of_links_at_node
        except AttributeError:
            self._create_number_of_links_at_node()
            return self._number_of_links_at_node

    def _create_links_and_link_dirs_at_node(self):
        """Make arrays with links and link directions at each node.

        Examples
        --------
        >>> from landlab import HexModelGrid
        >>> hg = HexModelGrid(3, 3)
        >>> hg.links_at_node
        array([[ 0,  3,  2, -1, -1, -1],
               [ 1,  5,  4,  0, -1, -1],
               [ 7,  6,  1, -1, -1, -1],
               [ 8, 11,  2, -1, -1, -1],
               [ 9, 13, 12,  8,  3,  4],
               [10, 15, 14,  9,  5,  6],
               [16, 10,  7, -1, -1, -1],
               [17, 11, 12, -1, -1, -1],
               [18, 17, 13, 14, -1, -1],
               [18, 15, 16, -1, -1, -1]])
        >>> hg.link_dirs_at_node
        array([[-1, -1, -1,  0,  0,  0],
               [-1, -1, -1,  1,  0,  0],
               [-1, -1,  1,  0,  0,  0],
               [-1, -1,  1,  0,  0,  0],
               [-1, -1, -1,  1,  1,  1],
               [-1, -1, -1,  1,  1,  1],
               [-1,  1,  1,  0,  0,  0],
               [-1,  1,  1,  0,  0,  0],
               [-1,  1,  1,  1,  0,  0],
               [ 1,  1,  1,  0,  0,  0]], dtype=int8)
        """
<<<<<<< HEAD
        # # Find maximum number of links per node
        # nlpn = self.number_of_links_at_node
        # # ^this fn should become member and property
        # max_num_links = np.amax(nlpn)
        # nlpn[:] = 0  # we'll zero it out, then rebuild it

        # # Create arrays for link-at-node information
        # self._links_at_node = - np.ones((self.number_of_nodes, max_num_links),
        #                                 dtype=int)
        # self._link_dirs_at_node = np.zeros((self.number_of_nodes,
        #                                     max_num_links), dtype=np.int8)

        # # Sweep over all links
        # node_at_link_tail = self.node_at_link_tail
        # node_at_link_head = self.node_at_link_head
        # for lk in range(self.number_of_links):
        #     # Find the IDs of the tail and head nodes
        #     t = node_at_link_tail[lk]
        #     h = node_at_link_head[lk]

        #     # Add this link to the list for this node, set the direction
        #     # (outgoing, indicated by -1), and increment the number found so
        #     # far
        #     self._links_at_node[t][nlpn[t]] = lk
        #     self._links_at_node[h][nlpn[h]] = lk
        #     self._link_dirs_at_node[t][nlpn[t]] = -1
        #     self._link_dirs_at_node[h][nlpn[h]] = 1
        #     nlpn[t] += 1
        #     nlpn[h] += 1

        # # Sort the links at each node by angle, counter-clockwise from +x
        # self._sort_links_at_node_by_angle()
=======
        # Find maximum number of links per node
        nlpn = self.number_of_links_at_node
        # ^this fn should become member and property
        max_num_links = np.amax(nlpn)
        nlpn[:] = 0  # we'll zero it out, then rebuild it

        # Create arrays for link-at-node information
        self._links_at_node = -np.ones((self.number_of_nodes, max_num_links), dtype=int)
        self._link_dirs_at_node = np.zeros(
            (self.number_of_nodes, max_num_links), dtype=np.int8
        )

        # Sweep over all links
        node_at_link_tail = self.node_at_link_tail
        node_at_link_head = self.node_at_link_head
        for lk in range(self.number_of_links):
            # Find the IDs of the tail and head nodes
            t = node_at_link_tail[lk]
            h = node_at_link_head[lk]

            # Add this link to the list for this node, set the direction
            # (outgoing, indicated by -1), and increment the number found so
            # far
            self._links_at_node[t][nlpn[t]] = lk
            self._links_at_node[h][nlpn[h]] = lk
            self._link_dirs_at_node[t][nlpn[t]] = -1
            self._link_dirs_at_node[h][nlpn[h]] = 1
            nlpn[t] += 1
            nlpn[h] += 1

        # Sort the links at each node by angle, counter-clockwise from +x
        self._sort_links_at_node_by_angle()
>>>>>>> b776e0a3

    @property
    @make_return_array_immutable
    def angle_of_link(self):
        """Find and return the angle of a link about the node at the link tail.

        Examples
        --------
        >>> from landlab import HexModelGrid
        >>> mg = HexModelGrid(3, 2)
        >>> mg.angle_of_link / np.pi * 3.  # 60 degree segments
        array([ 0.,  2.,  1.,  2.,  1.,  0.,  0.,  1.,  2.,  1.,  2.,  0.])

        LLCATS: LINF MEAS
        """
        try:
            if not self._angle_of_link_created:
                self._create_angle_of_link()
        except AttributeError:
            self._create_angle_of_link()
        return self._angle_of_link_bothends[-1]

    @property
    @make_return_array_immutable
    def angle_of_link_about_head(self):
        """Find and return the angle of a link about the node at the link head.

        Because links have direction, their angle can be specified as an angle
        about either the node at the link head, or the node at the link tail.
        The default behaviour of `angle_of_link` is to return the angle about
        the link tail, but this method gives the angle about the link head.

        Examples
        --------
        >>> from landlab import HexModelGrid
        >>> mg = HexModelGrid(3, 2)
        >>> mg.angle_of_link_about_head[:3] / np.pi * 3.  # 60 deg segments
        array([ 3.,  5.,  4.])

        LLCATS: LINF MEAS
        """
        try:
            if not self._angle_of_link_created:
                self._create_angle_of_link()
        except AttributeError:
            self._create_angle_of_link()
        return self._angle_of_link_bothends[1]

    def _create_angle_of_link(self):
        """
        Build a dict with keys (-1, 1) that contains the angles of the links
        about both the link heads (1) and link tails (-1).

        Notes
        -----
        dx and dy are the x and y differences between the link endpoints.
        Multiplying this by dirs orients these offsets correctly (i.e.,
        the correct node is the origin). The call to arctan2 calculates
        the angle in radians. Angles in the lower two quadrants will be
        negative and clockwise from the positive x axis. We want them
        counter-clockwise, which is what the last couple of lines before
        the return statement do.

        LLCATS: LINF MEAS
        """
        self._angle_of_link_bothends = {}
        for dirs in (-1, 1):
            dx = -dirs * (
                self.node_x[self.node_at_link_head]
                - self.node_x[self.node_at_link_tail]
            )
            dy = -dirs * (
                self.node_y[self.node_at_link_head]
                - self.node_y[self.node_at_link_tail]
            )
            ang = np.arctan2(dy, dx)
            (lower_two_quads,) = np.where(ang < 0.0)
            ang[lower_two_quads] = (2 * np.pi) + ang[lower_two_quads]
            (no_link,) = np.where(dirs == 0)
            ang[no_link] = 2 * np.pi
            self._angle_of_link_bothends[dirs] = ang.copy()
        self._angle_of_link_created = True

    def _sort_links_at_node_by_angle(self):
        """Sort the links_at_node and link_dirs_at_node arrays by angle.
        """
        ang = self.angle_of_link[self.links_at_node]
        linkhead_at_node = self.link_dirs_at_node == 1
        ang[linkhead_at_node] = self.angle_of_link_about_head[
            self.links_at_node[linkhead_at_node]
        ]
        ang[self.link_dirs_at_node == 0] = 100.
        argsorted = np.argsort(ang, axis=1)
        indices = np.indices(ang.shape)[0] * ang.shape[1] + argsorted
        self._links_at_node.flat = self._links_at_node.flat[indices.flatten()]
        self._link_dirs_at_node.flat = self._link_dirs_at_node.flat[indices.flatten()]

    def resolve_values_on_links(self, link_values, out=None):
        """Resolve the xy-components of links.

        Resolves values provided defined on links into the x and y directions.
        Returns values_along_x, values_along_y

        LLCATS: LINF
        """
        return gfuncs.resolve_values_on_links(self, link_values, out=out)

    @deprecated(use="no replacement", version=1.0)
    def resolve_values_on_active_links(self, link_values, out=None):
        """Resolve the xy-components of active links.

        Resolves values provided defined on active links into the x and y
        directions.
        Returns values_along_x, values_along_y

        LLCATS: LINF
        """
        return gfuncs.resolve_values_on_active_links(self, link_values, out=out)

    def link_at_node_is_upwind(self, values, out=None):
        """
        Return a boolean the same shape as :func:`links_at_node` which flags
        links which are upwind of the node as True.

        link_at_node_is_upwind iterates across the grid and identifies the link
        values at each link connected to a node. It then uses the
        link_dirs_at_node data structure to identify links bringing flux into
        the node. It then return a boolean array the same shape as
        links_at_node flagging these links. e.g., for a raster, the returned
        array will be shape (nnodes, 4).

        Parameters
        ----------
        values : str or array
            Name of variable field defined at links, or array of values at
            links.
        out : ndarray, optional
            Buffer to place mapped values into or `None` to create a new array.
            Must be correct shape and boolean dtype.

        Returns
        -------
        ndarray
            Boolean of which links are upwind at nodes.

        Examples
        --------
        >>> import numpy as np
        >>> from landlab import RasterModelGrid

        >>> rmg = RasterModelGrid((3, 4))
        >>> rmg.at_link['grad'] = np.array([-1., -2., -1.,
        ...                                 -2., -3., -4., -5.,
        ...                                 -1., -2., -1.,
        ...                                 -1., -2., -3., -4.,
        ...                                 -1., -2., -1.])
        >>> rmg.link_at_node_is_upwind('grad')
        array([[False, False, False, False],
               [False, False,  True, False],
               [False, False,  True, False],
               [False, False,  True, False],
               [False, False, False,  True],
               [False, False,  True,  True],
               [False, False,  True,  True],
               [False, False,  True,  True],
               [False, False, False,  True],
               [False, False,  True,  True],
               [False, False,  True,  True],
               [False, False,  True,  True]], dtype=bool)

        LLCATS: LINF NINF CONN
        """
        if out is None:
            out = np.empty_like(self.links_at_node, dtype=bool)
        else:
            assert out.shape is self.links_at_node.shape
            assert out.dtype is bool
        if type(values) is str:
            vals = self.at_link[values]
        else:
            assert len(values) == self.number_of_links
            vals = values
        values_at_links = vals[self.links_at_node] * self.link_dirs_at_node
        # this procedure makes incoming links NEGATIVE
        np.less(values_at_links, 0., out=out)

        return out

    def link_at_node_is_downwind(self, values, out=None):
        """
        Return a boolean the same shape as :func:`links_at_node` which flags
        links which are downwind of the node as True.

        link_at_node_is_downwind iterates across the grid and identifies the
        link values at each link connected to a node. It then uses the
        link_dirs_at_node data structure to identify links carrying flux out of
        the node. It then return a boolean array the same shape as
        links_at_node flagging these links. e.g., for a raster, the returned
        array will be shape (nnodes, 4).

        Parameters
        ----------
        values : str or array
            Name of variable field defined at links, or array of values at
            links.
        out : ndarray, optional
            Buffer to place mapped values into or `None` to create a new array.
            Must be correct shape and boolean dtype.

        Returns
        -------
        ndarray
            Boolean of which links are downwind at nodes.

        Examples
        --------
        >>> import numpy as np
        >>> from landlab import RasterModelGrid

        >>> rmg = RasterModelGrid((3, 4))
        >>> rmg.at_link['grad'] = np.array([-1., -2., -1.,
        ...                                 -2., -3., -4., -5.,
        ...                                 -1., -2., -1.,
        ...                                 -1., -2., -3., -4.,
        ...                                 -1., -2., -1.])
        >>> rmg.link_at_node_is_downwind('grad')
        array([[ True,  True, False, False],
               [ True,  True, False, False],
               [ True,  True, False, False],
               [False,  True, False, False],
               [ True,  True, False, False],
               [ True,  True, False, False],
               [ True,  True, False, False],
               [False,  True, False, False],
               [ True, False, False, False],
               [ True, False, False, False],
               [ True, False, False, False],
               [False, False, False, False]], dtype=bool)

        LLCATS: LINF NINF CONN
        """
        if out is None:
            out = np.empty_like(self.links_at_node, dtype=bool)
        else:
            assert out.shape is self.links_at_node.shape
            assert out.dtype is bool
        if type(values) is str:
            vals = self.at_link[values]
        else:
            assert len(values) == self.number_of_links
            vals = values
        values_at_links = vals[self.links_at_node] * self.link_dirs_at_node
        # this procedure makes incoming links NEGATIVE
        np.greater(values_at_links, 0., out=out)

        return out

    def upwind_links_at_node(self, values, bad_index=-1):
        """
        Return an (nnodes, X) shape array of link IDs of which links are upwind
        of each node, according to *values* (field or array).

        X is the maximum upwind links at any node. Nodes with fewer upwind
        links than this have additional slots filled with *bad_index*. Links
        are ordered anticlockwise from east.

        Parameters
        ----------
        values : str or array
            Name of variable field defined at links, or array of values at
            links.
        bad_index : int
            Index to place in array indicating no link.

        Returns
        -------
        ndarray
            Array of upwind link IDs

        Examples
        --------
        >>> import numpy as np
        >>> from landlab import RasterModelGrid

        >>> rmg = RasterModelGrid((3, 4))
        >>> rmg.at_link['grad'] = np.array([-1., -2., -1.,
        ...                                 -2., -3., -4., -5.,
        ...                                 -1., -2., -1.,
        ...                                 -1., -2., -3., -4.,
        ...                                 -1., -2., -1.])
        >>> rmg.upwind_links_at_node('grad', bad_index=-1)
        array([[-1, -1],
               [ 0, -1],
               [ 1, -1],
               [ 2, -1],
               [ 3, -1],
               [ 7,  4],
               [ 8,  5],
               [ 9,  6],
               [10, -1],
               [14, 11],
               [15, 12],
               [16, 13]])

        LLCATS: LINF NINF CONN
        """
        if type(values) is str:
            vals = self.at_link[values]
        else:
            assert len(values) == self.number_of_links
            vals = values
        values_at_links = vals[self.links_at_node] * self.link_dirs_at_node
        # this procedure makes incoming links NEGATIVE
        unordered_IDs = np.where(values_at_links < 0., self.links_at_node, bad_index)
        bad_IDs = unordered_IDs == bad_index
        nnodes = self.number_of_nodes
        flat_sorter = np.argsort(bad_IDs, axis=1) + self.links_at_node.shape[
            1
        ] * np.arange(nnodes).reshape((nnodes, 1))
        big_ordered_array = unordered_IDs.ravel()[flat_sorter].reshape(
            self.links_at_node.shape
        )
        cols_to_cut = int(bad_IDs.sum(axis=1).min())

        if cols_to_cut > 0:
            return big_ordered_array[:, :-cols_to_cut]
        else:
            return big_ordered_array

    def downwind_links_at_node(self, values, bad_index=-1):
        """
        Return an (nnodes, X) shape array of link IDs of which links are
        downwind of each node, according to *values* (array or field).

        X is the maximum downwind links at any node. Nodes with fewer downwind
        links than this have additional slots filled with *bad_index*. Links
        are ordered anticlockwise from east.

        Parameters
        ----------
        values : str or array
            Name of variable field defined at links, or array of values at
            links.
        bad_index : int
            Index to place in array indicating no link.

        Returns
        -------
        ndarray
            Array of upwind link IDs

        Examples
        --------
        >>> import numpy as np
        >>> from landlab import RasterModelGrid, BAD_INDEX_VALUE

        >>> rmg = RasterModelGrid((3, 4))
        >>> rmg.at_link['grad'] = np.array([-1., -2., -1.,
        ...                                 -2., -3., -4., -5.,
        ...                                 -1., -2., -1.,
        ...                                 -1., -2., -3., -4.,
        ...                                 -1., -2., -1.])
        >>> rmg.downwind_links_at_node('grad', bad_index=BAD_INDEX_VALUE)
        array([[ 0,  3],
               [ 1,  4],
               [ 2,  5],
               [ 6, -1],
               [ 7, 10],
               [ 8, 11],
               [ 9, 12],
               [13, -1],
               [14, -1],
               [15, -1],
               [16, -1],
               [-1, -1]])

        LLCATS: LINF NINF CONN
        """
        if type(values) is str:
            vals = self.at_link[values]
        else:
            assert len(values) == self.number_of_links
            vals = values
        values_at_links = vals[self.links_at_node] * self.link_dirs_at_node
        # this procedure makes incoming links NEGATIVE
        unordered_IDs = np.where(values_at_links > 0., self.links_at_node, bad_index)
        bad_IDs = unordered_IDs == bad_index
        nnodes = self.number_of_nodes
        flat_sorter = np.argsort(bad_IDs, axis=1) + self.links_at_node.shape[
            1
        ] * np.arange(nnodes).reshape((nnodes, 1))
        big_ordered_array = unordered_IDs.ravel()[flat_sorter].reshape(
            self.links_at_node.shape
        )
        cols_to_cut = int(bad_IDs.sum(axis=1).min())

        if cols_to_cut > 0:
            return big_ordered_array[:, :-cols_to_cut]
        else:
            return big_ordered_array

    @property
    def faces_at_cell(self):
        """Return array containing face IDs at each cell.

        Creates array if it doesn't already exist.

        Examples
        --------
        >>> from landlab import HexModelGrid, RasterModelGrid
        >>> mg = RasterModelGrid((4, 5))
        >>> mg.faces_at_cell
        array([[ 4,  7,  3,  0],
               [ 5,  8,  4,  1],
               [ 6,  9,  5,  2],
               [11, 14, 10,  7],
               [12, 15, 11,  8],
               [13, 16, 12,  9]])
        >>> mg = HexModelGrid(3, 4)
        >>> mg.faces_at_cell
        array([[ 7, 11, 10,  6,  0,  1],
               [ 8, 13, 12,  7,  2,  3],
               [ 9, 15, 14,  8,  4,  5]])

        LLCATS: FINF CINF CONN
        """
        try:
            return self._faces_at_cell
        except AttributeError:
            self._create_faces_at_cell()
            return self._faces_at_cell

    def number_of_faces_at_cell(self):
        """Number of faces attached to each cell.

        Examples
        --------
        >>> from landlab import HexModelGrid
        >>> hg = HexModelGrid(3, 3)
        >>> hg.number_of_faces_at_cell()
        array([6, 6])

        LLCATS: FINF CINF CONN
        """
        num_faces_at_cell = np.zeros(self.number_of_cells, dtype=np.int)
        node_at_link_tail = self.node_at_link_tail
        node_at_link_head = self.node_at_link_head
        for ln in range(self.number_of_links):
            cell = self.cell_at_node[node_at_link_tail[ln]]
            if cell != BAD_INDEX_VALUE:
                num_faces_at_cell[cell] += 1
            cell = self.cell_at_node[node_at_link_head[ln]]
            if cell != BAD_INDEX_VALUE:
                num_faces_at_cell[cell] += 1
        return num_faces_at_cell

    def _sort_faces_at_cell_by_angle(self):
        """Sort the faces_at_cell array by angle.

        Assumes links_at_node and link_dirs_at_node created.
        """
        for cell in range(self.number_of_cells):
            sorted_links = self.links_at_node[self.node_at_cell[cell], :]
            sorted_faces = self._faces_at_cell[cell, :] = self.face_at_link[
                sorted_links
            ]
            self._faces_at_cell[cell, :] = sorted_faces

    def _create_faces_at_cell(self):
        """Construct faces_at_cell array.

        Examples
        --------
        >>> from landlab import HexModelGrid
        >>> hg = HexModelGrid(3, 3)
        >>> hg._create_faces_at_cell()
        >>> hg._faces_at_cell
        array([[ 5,  8,  7,  4,  0,  1],
               [ 6, 10,  9,  5,  2,  3]])
        """
        num_faces = self.number_of_faces_at_cell()
        self._faces_at_cell = np.zeros(
            (self.number_of_cells, np.amax(num_faces)), dtype=int
        )
        num_faces[:] = 0  # Zero out and count again, to use as index
        node_at_link_tail = self.node_at_link_tail
        node_at_link_head = self.node_at_link_head
        for ln in range(self.number_of_links):
            cell = self.cell_at_node[node_at_link_tail[ln]]
            if cell != BAD_INDEX_VALUE:
                self._faces_at_cell[cell, num_faces[cell]] = self.face_at_link[ln]
                num_faces[cell] += 1
            cell = self.cell_at_node[node_at_link_head[ln]]
            if cell != BAD_INDEX_VALUE:
                self._faces_at_cell[cell, num_faces[cell]] = self.face_at_link[ln]
                num_faces[cell] += 1
        self._sort_faces_at_cell_by_angle()

    @property
    @make_return_array_immutable
    def patches_present_at_node(self):
        """
        A boolean array, False where a patch has a closed node or is missing.

        The array is the same shape as :func:`patches_at_node`, and is designed
        to mask it.

        Note that in cases where patches may have more than 3 nodes (e.g.,
        rasters), a patch is considered still present as long as at least 3
        open nodes are present.

        Examples
        --------
        >>> from landlab import RasterModelGrid, CLOSED_BOUNDARY
        >>> mg = RasterModelGrid((3, 3))
        >>> mg.status_at_node[mg.nodes_at_top_edge] = CLOSED_BOUNDARY
        >>> mg.patches_at_node
        array([[ 0, -1, -1, -1],
               [ 1,  0, -1, -1],
               [-1,  1, -1, -1],
               [ 2, -1, -1,  0],
               [ 3,  2,  0,  1],
               [-1,  3,  1, -1],
               [-1, -1, -1,  2],
               [-1, -1,  2,  3],
               [-1, -1,  3, -1]])
        >>> mg.patches_present_at_node
        array([[ True, False, False, False],
               [ True,  True, False, False],
               [False,  True, False, False],
               [False, False, False,  True],
               [False, False,  True,  True],
               [False, False,  True, False],
               [False, False, False, False],
               [False, False, False, False],
               [False, False, False, False]], dtype=bool)
        >>> 1 in mg.patches_at_node * mg.patches_present_at_node
        True
        >>> 2 in mg.patches_at_node * mg.patches_present_at_node
        False

        LLCATS: PINF NINF
        """
        try:
            return self._patches_present_mask
        except AttributeError:
            self.patches_at_node
            self._reset_patch_status()
            return self._patches_present_mask

    @property
    @make_return_array_immutable
    def patches_present_at_link(self):
        """
        A boolean array, False where a patch has a closed node or is missing.

        The array is the same shape as :func:`patches_at_link`, and is designed
        to mask it.

        Examples
        --------
        >>> from landlab import RasterModelGrid, CLOSED_BOUNDARY
        >>> mg = RasterModelGrid((3, 3))
        >>> mg.status_at_node[mg.nodes_at_top_edge] = CLOSED_BOUNDARY
        >>> mg.patches_at_link
        array([[ 0, -1],
               [ 1, -1],
               [ 0, -1],
               [ 0,  1],
               [ 1, -1],
               [ 0,  2],
               [ 1,  3],
               [ 2, -1],
               [ 2,  3],
               [ 3, -1],
               [ 2, -1],
               [ 3, -1]])
        >>> mg.patches_present_at_link
        array([[ True, False],
               [ True, False],
               [ True, False],
               [ True,  True],
               [ True, False],
               [ True, False],
               [ True, False],
               [False, False],
               [False, False],
               [False, False],
               [False, False],
               [False, False]], dtype=bool)
        >>> 1 in mg.patches_at_link * mg.patches_present_at_link
        True
        >>> 2 in mg.patches_at_link * mg.patches_present_at_link
        False

        LLCATS: PINF LINF
        """
        try:
            return self._patches_present_link_mask
        except AttributeError:
            self.patches_at_node
            self._reset_patch_status()
            return self._patches_present_link_mask

    @property
    @make_return_array_immutable
    def number_of_patches_present_at_node(self):
        """Return the number of patches at a node without a closed node.

        Examples
        --------
        >>> from landlab import RasterModelGrid, CLOSED_BOUNDARY
        >>> mg = RasterModelGrid((3, 3))
        >>> mg.status_at_node[mg.nodes_at_top_edge] = CLOSED_BOUNDARY
        >>> mg.patches_present_at_node
        array([[ True, False, False, False],
               [ True,  True, False, False],
               [False,  True, False, False],
               [False, False, False,  True],
               [False, False,  True,  True],
               [False, False,  True, False],
               [False, False, False, False],
               [False, False, False, False],
               [False, False, False, False]], dtype=bool)
        >>> mg.number_of_patches_present_at_node
        array([1, 2, 1, 1, 2, 1, 0, 0, 0])

        LLCATS: PINF NINF BC
        """
        try:
            return self._number_of_patches_present_at_node
        except AttributeError:
            self.patches_at_node
            self._reset_patch_status()
            return self._number_of_patches_present_at_node

    @property
    @make_return_array_immutable
    def number_of_patches_present_at_link(self):
        """Return the number of patches at a link without a closed node.

        Examples
        --------
        >>> from landlab import RasterModelGrid, CLOSED_BOUNDARY
        >>> mg = RasterModelGrid((3, 3))
        >>> mg.status_at_node[mg.nodes_at_top_edge] = CLOSED_BOUNDARY
        >>> mg.patches_present_at_link
        array([[ True, False],
               [ True, False],
               [ True, False],
               [ True,  True],
               [ True, False],
               [ True, False],
               [ True, False],
               [False, False],
               [False, False],
               [False, False],
               [False, False],
               [False, False]], dtype=bool)
        >>> mg.number_of_patches_present_at_link
        array([1, 1, 1, 2, 1, 1, 1, 0, 0, 0, 0, 0])

        LLCATS: PINF LINF BC
        """
        try:
            return self._number_of_patches_present_at_link
        except AttributeError:
            self.patches_at_node
            self._reset_patch_status()
            return self._number_of_patches_present_at_link

    def _reset_patch_status(self):
        """
        Creates the array which stores patches_present_at_node.

        Call whenever boundary conditions are updated on the grid.
        """
        from landlab import RasterModelGrid, VoronoiDelaunayGrid

        node_status_at_patch = self.status_at_node[self.nodes_at_patch]
        if isinstance(self, RasterModelGrid):
            max_nodes_at_patch = 4
        elif isinstance(self, VoronoiDelaunayGrid):
            max_nodes_at_patch = 3
        else:
            max_nodes_at_patch = (self.nodes_at_patch > -1).sum(axis=1)
        any_node_at_patch_closed = (node_status_at_patch == CLOSED_BOUNDARY).sum(
            axis=1
        ) > (max_nodes_at_patch - 3)
        absent_patches = any_node_at_patch_closed[self.patches_at_node]
        bad_patches = np.logical_or(absent_patches, self.patches_at_node == -1)
        self._patches_present_mask = np.logical_not(bad_patches)
        self._number_of_patches_present_at_node = np.sum(
            self._patches_present_mask, axis=1
        )
        absent_patches = any_node_at_patch_closed[self.patches_at_link]
        bad_patches = np.logical_or(absent_patches, self.patches_at_link == -1)
        self._patches_present_link_mask = np.logical_not(bad_patches)
        self._number_of_patches_present_at_link = np.sum(
            self._patches_present_link_mask, axis=1
        )

    def calc_hillshade_at_node(
        self,
        alt=45.,
        az=315.,
        slp=None,
        asp=None,
        unit="degrees",
        elevs="topographic__elevation",
    ):
        """Get array of hillshade.

        .. codeauthor:: Katy Barnhart <katherine.barnhart@colorado.edu>

        Parameters
        ----------
        alt : float
            Sun altitude (from horizon) - defaults to 45 degrees
        az : float
            Sun azimuth (CW from north) - defaults to 315 degrees
        slp : float
            slope of cells at surface - optional
        asp : float
            aspect of cells at surface (from north) - optional (with slp)
        unit : string
            'degrees' (default) or 'radians' - only needed if slp and asp
                                                are not provided

        If slp and asp are both not specified, 'elevs' must be provided as
        a grid field name (defaults to 'topographic__elevation') or an
        nnodes-long array of elevation values. In this case, the method will
        calculate local slopes and aspects internally as part of the hillshade
        production.

        Returns
        -------
        ndarray of float
            Hillshade at each cell.

        Notes
        -----
        code taken from GeospatialPython.com example from December 14th, 2014
        DEJH found what looked like minor sign problems, and adjusted to follow
        the ArcGIS algorithm: http://help.arcgis.com/en/arcgisdesktop/10.0/
        help/index.html#/How_Hillshade_works/009z000000z2000000/ .

        Remember when plotting that bright areas have high values. cmap='Greys'
        will give an apparently inverted color scheme. *cmap='gray'* has white
        associated with the high values, so is recommended for plotting.

        Examples
        --------
        >>> import numpy as np
        >>> from landlab import RasterModelGrid

        >>> mg = RasterModelGrid((5, 5), 1.)
        >>> z = mg.x_of_node * np.tan(60. * np.pi / 180.)
        >>> mg.calc_hillshade_at_node(elevs=z, alt=30., az=210.)
        array([ 0.625,  0.625,  0.625,  0.625,  0.625,  0.625,  0.625,  0.625,
                0.625,  0.625,  0.625,  0.625,  0.625,  0.625,  0.625,  0.625,
                0.625,  0.625,  0.625,  0.625,  0.625,  0.625,  0.625,  0.625,
                0.625])

        LLCATS: NINF SURF
        """
        if slp is not None and asp is not None:
            if unit == "degrees":
                (alt, az, slp, asp) = (
                    np.radians(alt),
                    np.radians(az),
                    np.radians(slp),
                    np.radians(asp),
                )
            elif unit == "radians":
                if alt > np.pi / 2. or az > 2. * np.pi:
                    six.print_(
                        "Assuming your solar properties are in degrees, "
                        "but your slopes and aspects are in radians..."
                    )
                    (alt, az) = (np.radians(alt), np.radians(az))
                    # ...because it would be super easy to specify radians,
                    # but leave the default params alone...
            else:
                raise TypeError("unit must be 'degrees' or 'radians'")
        elif slp is None and asp is None:
            if unit == "degrees":
                (alt, az) = (np.radians(alt), np.radians(az))
            elif unit == "radians":
                pass
            else:
                raise TypeError("unit must be 'degrees' or 'radians'")
            slp, slp_comps = self.calc_slope_at_node(elevs, return_components=True)

            asp = self.calc_aspect_at_node(
                slope_component_tuple=slp_comps, unit="radians"
            )
        else:
            raise TypeError("Either both slp and asp must be set, or neither!")

        shaded = np.sin(alt) * np.cos(slp) + np.cos(alt) * np.sin(slp) * np.cos(
            az - asp
        )

        return shaded.clip(0.)

    @property
    @make_return_array_immutable
    def cell_area_at_node(self):
        """Cell areas in a nnodes-long array.

        Zeros are entered at all perimeter nodes, which lack cells.

        Returns
        -------
        ndarray
            Cell areas as an n_nodes-long array.

        Examples
        --------
        >>> from landlab import RasterModelGrid
        >>> grid = RasterModelGrid((4, 5), spacing=(3, 4))
        >>> grid.status_at_node[7] = CLOSED_BOUNDARY
        >>> grid.cell_area_at_node
        array([  0.,   0.,   0.,   0.,   0.,
                 0.,  12.,  12.,  12.,   0.,
                 0.,  12.,  12.,  12.,   0.,
                 0.,   0.,   0.,   0.,   0.])

        LLCATS: CINF NINF CONN
        """
        try:
            return self._cell_area_at_node
        except AttributeError:
            return self._create_cell_areas_array_force_inactive()

    @property
    @deprecated(use="width_of_face", version=1.0)
    def face_width(self):
        """
        LLCATS: DEPR FINF MEAS
        """
        return self.width_of_face

<<<<<<< HEAD
=======
    @property
    @make_return_array_immutable
    def width_of_face(self):
        """Width of grid faces.

        Examples
        --------
        >>> from landlab import RasterModelGrid, HexModelGrid
        >>> mg = RasterModelGrid((3, 4), (1., 2.))
        >>> mg.width_of_face
        array([ 2.,  2.,  2.,  1.,  1.,  1.,  1.])
        >>> mg = HexModelGrid(3, 3)
        >>> np.allclose(mg.width_of_face, 0.57735027)
        True

        LLCATS: FINF MEAS
        """
        try:
            return self._face_width
        except AttributeError:
            return self._create_face_width()

    def _create_face_at_link(self):
        """Set up face_at_link array.

        Examples
        --------
        >>> from landlab import HexModelGrid, BAD_INDEX_VALUE
        >>> hg = HexModelGrid(3, 3)

        >>> face_at_link = hg.face_at_link.copy()
        >>> face_at_link[face_at_link == BAD_INDEX_VALUE] = -1
        >>> face_at_link # doctest: +NORMALIZE_WHITESPACE
        array([-1, -1, -1,  0,  1,  2,  3, -1,  4,  5,  6, -1,  7,  8,  9, 10,
               -1, -1, -1])
        """
        self._face_at_link = np.full(self.number_of_links, BAD_INDEX_VALUE, dtype=int)
        face_id = 0
        node_at_link_tail = self.node_at_link_tail
        node_at_link_head = self.node_at_link_head
        for link in range(self.number_of_links):
            tc = self.cell_at_node[node_at_link_tail[link]]
            hc = self.cell_at_node[node_at_link_head[link]]
            if tc != BAD_INDEX_VALUE or hc != BAD_INDEX_VALUE:
                self._face_at_link[link] = face_id
                face_id += 1

        return self._face_at_link

    def _create_link_at_face(self):
        """Set up link_at_face array.

        Examples
        --------
        >>> from landlab import HexModelGrid
        >>> hg = HexModelGrid(3, 3)
        >>> hg.link_at_face
        array([ 3,  4,  5,  6,  8,  9, 10, 12, 13, 14, 15])
        """
        num_faces = len(self.width_of_face)
        self._link_at_face = np.empty(num_faces, dtype=int)
        face_id = 0
        node_at_link_tail = self.node_at_link_tail
        node_at_link_head = self.node_at_link_head
        for link in range(self.number_of_links):
            tc = self.cell_at_node[node_at_link_tail[link]]
            hc = self.cell_at_node[node_at_link_head[link]]
            if tc != BAD_INDEX_VALUE or hc != BAD_INDEX_VALUE:
                self._link_at_face[face_id] = link
                face_id += 1

        return self._link_at_face

>>>>>>> b776e0a3
    def _create_cell_areas_array_force_inactive(self):
        """Set up an array of cell areas that is n_nodes long.

        Sets up an array of cell areas that is nnodes long. Nodes that have
        cells receive the area of that cell. Nodes which do not, receive
        zeros.
        """
        _cell_area_at_node_zero = np.zeros(self.number_of_nodes, dtype=float)
        _cell_area_at_node_zero[self.node_at_cell] = self.area_of_cell
        self._cell_area_at_node = _cell_area_at_node_zero
        return self._cell_area_at_node

    @deprecated(use="no replacement", version=1.0)
    def active_link_connecting_node_pair(self, node1, node2):
        """Get the active link that connects a pair of nodes.

        Returns the ID number of the active link that connects the given pair
        of nodes, or BAD_INDEX_VALUE if not found.
        This method is slow, and can only take single ints as *node1* and
        *node2*. It should ideally be overridden for optimal functionality in
        more specialized grid modules (e.g., raster).

        Examples
        --------
        >>> import landlab as ll
        >>> rmg = ll.RasterModelGrid((4, 5))
        >>> rmg.active_link_connecting_node_pair(8, 3)
        array([2])

        LLCATS: DEPR LINF NINF CONN
        """
        active_link = BAD_INDEX_VALUE
        fromnode = self.nodes_at_link[self.active_links, 0]
        tonode = self.nodes_at_link[self.active_links, 1]
        for alink in range(0, len(self.active_links)):
            link_connects_nodes = (
                fromnode[alink] == node1 and tonode[alink] == node2
            ) or (tonode[alink] == node1 and fromnode[alink] == node2)
            # (self._activelink_fromnode[alink] == node1 and
            #  self._activelink_tonode[alink] == node2) or
            # (self._activelink_tonode[alink] == node1 and
            #  self._activelink_fromnode[alink] == node2))
            if link_connects_nodes:
                active_link = alink
                break
        return np.array([active_link])

    @property
    @make_return_array_immutable
    def area_of_cell(self):
        """Get areas of grid cells.

        Examples
        --------
        >>> from landlab import RasterModelGrid
        >>> grid = RasterModelGrid((4, 5), spacing=(2, 3))
        >>> grid.area_of_cell # doctest: +NORMALIZE_WHITESPACE
        array([ 6.,  6.,  6.,
                6.,  6.,  6.])

        LLCATS: CINF MEAS
        """
        return self._area_of_cell

    @property
    @deprecated(use="length_of_link", version=1.0)
    def link_length(self):
        """
        LLCATS: DEPR LINF MEAS
        """
        return self.length_of_link

    @property
    @cache_result_in_object()
    def length_of_link(self):
        """Get lengths of links.

        Returns
        -------
        ndarray
            Lengths of all links, in ID order.

        Examples
        --------
        >>> from landlab import RasterModelGrid
        >>> grid = RasterModelGrid((4, 5))
        >>> grid.length_of_link
        array([ 1.,  1.,  1.,  1.,  1.,  1.,  1.,  1.,  1.,  1.,  1.,  1.,  1.,
                1.,  1.,  1.,  1.,  1.,  1.,  1.,  1.,  1.,  1.,  1.,  1.,  1.,
                1.,  1.,  1.,  1.,  1.])
        >>> len(grid.length_of_link) == grid.number_of_links
        True

        LLCATS: LINF MEAS
        """
        return np.sqrt(
            np.power(np.diff(self.xy_of_node[self.nodes_at_link], axis=1), 2.).sum(
                axis=2
            )
        ).flatten()

    def _create_length_of_link(self):
        """Get array of the lengths of all links.

        Calculates, returns, and stores as a property of the grid the lengths
        of all the links in the grid.
        """
        if self._link_length is None:
            self._link_length = self.empty(at="link", dtype=float)

        diff_x = (
            self.node_x[self.node_at_link_tail] - self.node_x[self.node_at_link_head]
        )
        diff_y = (
            self.node_y[self.node_at_link_tail] - self.node_y[self.node_at_link_head]
        )
        np.sqrt(diff_x ** 2 + diff_y ** 2, out=self._link_length)

        return self._link_length

    @deprecated(use="map_max_of_link_nodes_to_link", version=1.0)
    def _assign_upslope_vals_to_active_links(self, u, v=None):
        """Assign upslope node value to link.

        Assigns to each active link the value of *u* at whichever of its
        neighbors has a higher value of *v*. If *v* is omitted, uses *u* for
        both. The order of the link values is by link ID.

        Parameters
        ----------
        u : array-like
            Node values to assign to links.
        v : array-like, optional
            Node values to test for upslope-ness.

        Returns
        -------
        ndarray
            Values at active links.

        Examples
        --------
        >>> from landlab import RasterModelGrid
        >>> import numpy as np
        >>> grid = RasterModelGrid((3, 3))
        >>> u = np.arange(9.)
        >>> grid._assign_upslope_vals_to_active_links(u)
        array([ 4.,  4.,  5.,  7.])

        LLCATS: DEPR NINF LINF CONN
        """
        if v is None:
            v = np.array((0.,))

        fv = np.zeros(len(self.active_links))
        fromnode = self.nodes_at_link[self.active_links, 0]
        tonode = self.nodes_at_link[self.active_links, 1]
        if len(v) < len(u):
            for i in range(0, len(self.active_links)):
                fv[i] = max(u[fromnode[i]], u[tonode[i]])
        else:
            for i in range(0, len(self.active_links)):
                if v[fromnode[i]] > v[tonode[i]]:
                    fv[i] = u[fromnode[i]]
                else:
                    fv[i] = u[tonode[i]]
        return fv

    def _reset_link_status_list(self):
        """Create of reset a list of links statuses.

        Creates or resets a list of link statuses. We do this by sweeping
        through the given lists of from and to nodes, and checking the status
        of these as given in the node_status list. A link is active if both its
        nodes are core, or if one is core and the other is fixed value.
        A link is inactive if either node is closed.
        A link is fixed if either node is fixed gradient.

        Note that by default, any link which has been previously set as fixed
        will remain so, and if a closed-core node pair is found at each of its
        ends, the closed node will be converted to a fixed gradient node. If
        you want to close a node which has a fixed link already connected to
        it, first change the link status to inactive.

        A further test is performed to ensure that the final maps of node and
        link status are internally consistent.
        """
        self._activelink_fromnode = self.node_at_link_tail[self.active_links]
        self._activelink_tonode = self.node_at_link_head[self.active_links]

    def reset_status_at_node(self):
        attrs = [
            "_active_link_dirs_at_node",
            "_status_at_link",
            "_active_links",
            "_fixed_links",
            "_activelink_fromnode",
            "_activelink_tonode",
            "_active_faces",
            "_core_nodes",
            "_core_cells",
            "_fixed_links",
            "_active_adjacent_nodes_at_node",
            "_fixed_value_boundary_nodes",
            "_node_at_core_cell",
            "_link_status_at_node",
        ]

        for attr in attrs:
            try:
                del self.__dict__[attr]
            except KeyError:
                pass
        try:
            self.bc_set_code += 1
        except AttributeError:
            self.bc_set_code = 0
        try:
            del self.__dict__["__node_active_inlink_matrix"]
        except KeyError:
            pass
        try:
            del self.__dict__["__node_active_outlink_matrix"]
        except KeyError:
            pass

    @deprecated(use="set_nodata_nodes_to_closed", version="0.2")
    def set_nodata_nodes_to_inactive(self, node_data, nodata_value):
        """Make no-data nodes inactive.

        Set the status to CLOSED_BOUNDARY for all nodes whose value
        of node_data is equal to the nodata_value.

        Parameters
        ----------
        node_data : ndarray
            Data values.
        nodata_value : float
            Value that indicates an invalid value.

        Examples
        --------
        >>> import numpy as np
        >>> from landlab import RasterModelGrid
        >>> mg = RasterModelGrid((3, 4), 1.0)
        >>> mg.status_at_node
        array([1, 1, 1, 1,
               1, 0, 0, 1,
               1, 1, 1, 1], dtype=uint8)
        >>> h = np.array([-9999, -9999, -9999, -9999,
        ...               -9999, -9999, 12345.,   0.,
        ...               -9999,    0.,     0.,   0.])
        >>> mg.set_nodata_nodes_to_inactive(h, -9999)
        >>> mg.status_at_node
        array([4, 4, 4, 4,
               4, 4, 0, 1,
               4, 1, 1, 1], dtype=uint8)

        LLCATS: DEPR NINF BC
        """
        self.set_nodata_nodes_to_closed(node_data, nodata_value)

    def set_nodata_nodes_to_closed(self, node_data, nodata_value):
        """Make no-data nodes closed boundaries.

        Sets node status to :any:`CLOSED_BOUNDARY` for all nodes whose value
        of *node_data* is equal to the *nodata_value*.

        Any links connected to :any:`CLOSED_BOUNDARY` nodes are automatically
        set to :any:`INACTIVE_LINK` boundary.

        Parameters
        ----------
        node_data : ndarray
            Data values.
        nodata_value : float
            Value that indicates an invalid value.

        Examples
        --------

        The following example uses the following grid::

          *--I--->o------>o------>o
          ^       ^       ^       ^
          I       I       |       |
          |       |       |       |
          *--I--->*--I--->o------>o
          ^       ^       ^       ^
          I       I       I       I
          |       |       |       |
          *--I--->*--I--->*--I--->*

        .. note::

          Links set to :any:`ACTIVE_LINK` are not shown in this diagram.

        ``*`` indicates the nodes that are set to :any:`CLOSED_BOUNDARY`

        ``o`` indicates the nodes that are set to :any:`CORE_NODE`

        ``I`` indicates the links that are set to :any:`INACTIVE_LINK`

        >>> import numpy as np
        >>> import landlab as ll
        >>> mg = ll.RasterModelGrid((3, 4), 1.0)
        >>> mg.status_at_node
        array([1, 1, 1, 1, 1, 0, 0, 1, 1, 1, 1, 1], dtype=uint8)
        >>> h = np.array([-9999, -9999, -9999, -9999, -9999, -9999, 12345.,
        ...     0., -9999, 0., 0., 0.])
        >>> mg.set_nodata_nodes_to_closed(h, -9999)
        >>> mg.status_at_node
        array([4, 4, 4, 4, 4, 4, 0, 1, 4, 1, 1, 1], dtype=uint8)

        LLCATS: BC NINF
        """
        # Find locations where value equals the NODATA code and set these nodes
        # as inactive boundaries.
        nodata_locations = np.nonzero(node_data == nodata_value)
        self.status_at_node[nodata_locations] = CLOSED_BOUNDARY

    def set_nodata_nodes_to_fixed_gradient(self, node_data, nodata_value):
        """Make no-data nodes fixed gradient boundaries.

        Set node status to :any:`FIXED_GRADIENT_BOUNDARY` for all nodes
        whose value of *node_data* is equal to *nodata_value*.

        Any links between :any:`FIXED_GRADIENT_BOUNDARY` nodes and
        :any:`CORE_NODES` are automatically set to :any:`FIXED_LINK` boundary
        status.

        Parameters
        ----------
        node_data : ndarray
            Data values.
        nodata_value : float
            Value that indicates an invalid value.

        Examples
        --------

        The following examples use this grid::

          *--I--->*--I--->*--I--->*--I--->*--I--->*--I--->*--I--->*--I--->*
          ^       ^       ^       ^       ^       ^       ^       ^       ^
          I       I       I       X       X       X       X       X       I
          |       |       |       |       |       |       |       |       |
          *--I--->*--I--->*--X--->o       o       o       o       o--X--->*
          ^       ^       ^       ^       ^       ^       ^       ^       ^
          I       I       I       |       |       |       |       |       I
          |       |       |       |       |       |       |       |       |
          *--I--->*--I--->*--X--->o       o       o       o       o--X--->*
          ^       ^       ^       ^       ^       ^       ^       ^       ^
          I       I       I       X       X       X       X       X       I
          |       |       |       |       |       |       |       |       |
          *--I--->*--I--->*--I--->*--I--->*--I--->*--I--->*--I--->*--I--->*

        .. note::

            Links set to :any:`ACTIVE_LINK` are not shown in this diagram.

        ``X`` indicates the links that are set to :any:`FIXED_LINK`

        ``I`` indicates the links that are set to :any:`INACTIVE_LINK`

        ``o`` indicates the nodes that are set to :any:`CORE_NODE`

        ``*`` indicates the nodes that are set to
              :any:`FIXED_GRADIENT_BOUNDARY`

        >>> import numpy as np
        >>> from landlab import RasterModelGrid
        >>> rmg = RasterModelGrid((4, 9))
        >>> rmg.status_at_node # doctest: +NORMALIZE_WHITESPACE
        array([1, 1, 1, 1, 1, 1, 1, 1, 1,
               1, 0, 0, 0, 0, 0, 0, 0, 1,
               1, 0, 0, 0, 0, 0, 0, 0, 1,
               1, 1, 1, 1, 1, 1, 1, 1, 1], dtype=uint8)

        >>> z = rmg.zeros(at='node')
        >>> z = np.array([
        ...     -99., -99., -99., -99., -99., -99., -99., -99., -99.,
        ...     -99., -99., -99.,   0.,   0.,   0.,   0.,   0., -99.,
        ...     -99., -99., -99.,   0.,   0.,   0.,   0.,   0., -99.,
        ...     -99., -99., -99., -99., -99., -99., -99., -99., -99.])

        >>> rmg.set_nodata_nodes_to_fixed_gradient(z, -99)
        >>> rmg.status_at_node # doctest: +NORMALIZE_WHITESPACE
        array([2, 2, 2, 2, 2, 2, 2, 2, 2,
               2, 2, 2, 0, 0, 0, 0, 0, 2,
               2, 2, 2, 0, 0, 0, 0, 0, 2,
               2, 2, 2, 2, 2, 2, 2, 2, 2], dtype=uint8)

        >>> rmg.status_at_link # doctest: +NORMALIZE_WHITESPACE
        array([4, 4, 4, 4, 4, 4, 4, 4, 4, 4, 4, 2, 2, 2, 2, 2, 4,
               4, 4, 2, 0, 0, 0, 0, 2, 4, 4, 4, 0, 0, 0, 0, 0, 4,
               4, 4, 2, 0, 0, 0, 0, 2, 4, 4, 4, 2, 2, 2, 2, 2, 4,
               4, 4, 4, 4, 4, 4, 4, 4], dtype=uint8)

        LLCATS: BC NINF
        """
        # Find locations where value equals the NODATA code and set these nodes
        # as inactive boundaries.
        nodata_locations = np.nonzero(node_data == nodata_value)
        self.status_at_node[nodata_locations] = FIXED_GRADIENT_BOUNDARY

    @deprecated(use="map_max_of_link_nodes_to_link", version=1.0)
    def max_of_link_end_node_values(self, node_data):
        """Maximum value at the end of links.

        For each active link, finds and returns the maximum value of node_data
        at either of the two ends. Use this, for example, if you want to find
        the maximum value of water depth at linked pairs of nodes (by passing
        in an array of water depth values at nodes).

        Parameters
        ----------
        node_data : ndarray
            Values at grid nodes.

        Returns
        -------
        ndarray :
            Maximum values whose length is the number of active links.

        Examples
        --------
        >>> import numpy as np
        >>> from landlab import RasterModelGrid

        >>> grid = RasterModelGrid((3, 4), spacing=(1., 1.))
        >>> h = np.array([ 2., 2., 8., 0.,
        ...                8., 0., 3., 0.,
        ...                5., 6., 8., 3.])

        >>> grid.max_of_link_end_node_values(h)
        array([ 2.,  8.,  8.,  3.,  3.,  6.,  8.])

        Note that this method is *deprecatd*. The alternative is to use
        ``map_max_of_link_nodes_to_link``.

        >>> vals = grid.map_max_of_link_nodes_to_link(h)
        >>> vals[grid.active_links]
        array([ 2.,  8.,  8.,  3.,  3.,  6.,  8.])

        LLCATS: DEPR LINF NINF CONN
        """
        return np.max(node_data[self.nodes_at_link[self.active_links]], axis=1)

    def _calc_numbers_of_node_neighbors(self):
        """Number of neighbor nodes.

        Calculates the number of neighboring nodes for each node, and returns
        the result as a 1D numpy array. Used to find the maximum number of
        neighbors, so that inlink and outlink matrices can be dimensioned
        accordingly. Assumes that self.number_of_nodes, self.node_at_link_tail,
        and self.node_at_link_head have already been set up.

        Algorithm works by simply looping through all links; for each, the
        endpoints are neighbors of one another, so we increment the number of
        neighbors for both the endpoint nodes.
        """
        num_nbrs = np.zeros(self.number_of_nodes, dtype=int)
        node_at_link_tail = self.node_at_link_tail
        node_at_link_head = self.node_at_link_head
        for link in range(self.number_of_links):
            num_nbrs[node_at_link_tail[link]] += 1
            num_nbrs[node_at_link_head[link]] += 1
        return num_nbrs

    def _create_link_unit_vectors(self):
        """Make arrays to store the unit vectors associated with each link.

        Creates self.link_unit_vec_x and self.link_unit_vec_y. These contain,
        for each link, the x and y components of the link's unit vector (that
        is, the link's x and y dimensions if it were shrunk to unit length but
        retained its orientation). The length of these arrays is the number of
        links plus one. The last entry in each array is set to zero, and is
        used to handle references to "link -1" (meaning, a non-existent link,
        whose unit vector is (0,0)).

        Also builds arrays to store the unit-vector component sums for each
        node: node_unit_vector_sum_x and node_unit_vector_sum_y. These are
        designed to be used when mapping link vector values to nodes (one takes
        the average of the x- and y-components of all connected links).

        Notes
        -----

        Creates the following:
        * ``self.link_unit_vec_x``, ``self.link_unit_vec_y`` : ndarray
            x and y components of unit vectors at each link (extra 0
            entries @ end)
        * ``self.node_vector_sum_x``, ``self.node_vector_sum_y`` : ndarray
            Sums of x & y unit vector components for each node. Sum is over all
            links connected to a given node.

        Examples
        --------
        The example below is a seven-node hexagonal grid, with six nodes around
        the perimeter and one node (#3) in the interior. There are four
        horizontal links with unit vector (1,0), and 8 diagonal links with
        unit vector (+/-0.5, +/-sqrt(3)/2) (note: sqrt(3)/2 ~ 0.866).

        .. note::

            This example assumes that the triangulation places links in a
            certain order. Because the order is arbitrary, this might break on
            different platforms. If that happens, the example needs to be
            made generic somehow ...

        >>> import landlab as ll
        >>> hmg = ll.HexModelGrid(3, 2, 2.0)
        >>> hmg.unit_vector_at_link[:, 0] # doctest: +NORMALIZE_WHITESPACE
        array([ 1. , -0.5,  0.5, -0.5,  0.5,  1. ,  1. ,  0.5, -0.5,  0.5, -0.5,
                1. ])
        >>> hmg.unit_vector_at_link[:, 1]
        array([ 0.       ,  0.8660254,  0.8660254,  0.8660254,  0.8660254,
                0.       ,  0.       ,  0.8660254,  0.8660254,  0.8660254,
                0.8660254,  0.       ])
        >>> hmg.unit_vector_at_node[:, 0]
        array([ 2.,  2.,  2.,  4.,  2.,  2.,  2.])
        >>> hmg.unit_vector_at_node[:, 1]
        array([ 1.73205081,  1.73205081,  1.73205081,  3.46410162,  1.73205081,
                1.73205081,  1.73205081])
        """
        nodes_at_link = ((self.node_at_link_tail, self.node_at_link_head),)

        unit_vec_at_link = np.zeros((self.number_of_links + 1, 2), dtype=float)
        unit_vec_at_link[:-1, 0] = (
            np.diff(self.x_of_node[nodes_at_link], axis=0) / self.length_of_link
        )
        unit_vec_at_link[:-1, 1] = (
            np.diff(self.y_of_node[nodes_at_link], axis=0) / self.length_of_link
        )

        self._unit_vec_at_node = np.abs(unit_vec_at_link[self.links_at_node]).sum(
            axis=1
        )
        self._unit_vec_at_link = unit_vec_at_link[:-1, :]

    @property
    def unit_vector_at_link(self):
        """Get a unit vector for each link.

        Examples
        --------
        >>> from landlab import RasterModelGrid
        >>> grid = RasterModelGrid((3, 3))
        >>> grid.unit_vector_at_link # doctest: +NORMALIZE_WHITESPACE
        array([[ 1.,  0.],
               [ 1.,  0.],
               [ 0.,  1.],
               [ 0.,  1.],
               [ 0.,  1.],
               [ 1.,  0.],
               [ 1.,  0.],
               [ 0.,  1.],
               [ 0.,  1.],
               [ 0.,  1.],
               [ 1.,  0.],
               [ 1.,  0.]])

        LLCATS: LINF MEAS
        """
        try:
            self._unit_vec_at_link
        except AttributeError:
            self._create_link_unit_vectors()
        finally:
            return self._unit_vec_at_link

    @property
    def unit_vector_at_node(self):
        """Get a unit vector for each node.

        Examples
        --------
        >>> from landlab import RasterModelGrid
        >>> grid = RasterModelGrid((3, 3))
        >>> grid.unit_vector_at_node # doctest: +NORMALIZE_WHITESPACE
        array([[ 1.,  1.],
               [ 2.,  1.],
               [ 1.,  1.],
               [ 1.,  2.],
               [ 2.,  2.],
               [ 1.,  2.],
               [ 1.,  1.],
               [ 2.,  1.],
               [ 1.,  1.]])

        LLCATS: LINF MEAS
        """
        try:
            self._unit_vec_at_node
        except AttributeError:
            self._create_link_unit_vectors()
        finally:
            return self._unit_vec_at_node

    @property
    def unit_vector_sum_xcomponent_at_node(self):
        """Get array of x-component of unit vector sums at each node.

        Examples
        --------
        >>> from landlab import RasterModelGrid
        >>> grid = RasterModelGrid((3, 3))
        >>> len(grid.unit_vector_sum_xcomponent_at_node) == grid.number_of_nodes
        True
        >>> grid.unit_vector_sum_xcomponent_at_node
        array([ 1.,  2.,  1.,  1.,  2.,  1.,  1.,  2.,  1.])

        LLCATS: NINF MEAS
        """
        return self.unit_vector_at_node[:, 0]

    @property
    def unit_vector_sum_ycomponent_at_node(self):
        """Get array of y-component of unit vector sums at each node.

        Examples
        --------
        >>> from landlab import RasterModelGrid
        >>> grid = RasterModelGrid((3, 3))
        >>> len(grid.unit_vector_sum_ycomponent_at_node) == grid.number_of_nodes
        True
        >>> grid.unit_vector_sum_ycomponent_at_node
        array([ 1.,  1.,  1.,  2.,  2.,  2.,  1.,  1.,  1.])

        LLCATS: NINF MEAS
        """
        return self.unit_vector_at_node[:, 1]

    def map_link_vector_to_nodes(self, q):
        r"""Map data defined on links to nodes.

        Given a variable defined on links, breaks it into x and y components
        and assigns values to nodes by averaging each node's attached links.

        Parameters
        ----------
        q : ndarray of floats (1D, length = number of links in grid)
            Variable defined on links

        Returns
        -------
        ndarray, ndarray
            x and y components of variable mapped to nodes (1D,
            length = number of nodes)

        See Also
        --------
        _create_link_unit_vectors : sets up unit vectors at links and unit-vector
                                  sums at nodes

        Notes
        -----
        THIS ALGORITHM IS NOT CORRECT AND NEEDS TO BE CHANGED!

        The concept here is that q contains a vector variable that is defined
        at each link. The magnitude is given by the value of q, and the
        direction is given by the orientation of the link, as described by
        its unit vector.

        To map the link-vector values to the nodes, we break the values into
        x- and y-components according to each link's unit vector. The
        x-component of q at a node is a weighted sum of the x-components of the
        links that are attached to that node. A good way to appreciate this
        is by example. Consider a 3x4 raster grid::

            8--14---9--15--10--16--11
            |       |       |       |
            4       5       6       7
            |       |       |       |
            4--11---5---12--6---13--7
            |       |       |       |
            0       1       2       3
            |       |       |       |
            0---8---1---9---2--10---3

        Imagine that for each node, we were to add up the unit vector
        components for each connected link; in other words, add up all the x
        components of the unit vectors associated with each link, and add up
        all the y components. Here's what that would look like for the above
        grid ("vsx" and "vsy" stand for "vector sum x" and "vector sum y"):

        *  Corner nodes (0, 3, 8, 11): vsx = 1, vsy = 1
        *  Bottom and top nodes (1-2, 9-10): vsx = 2, vsy = 1
        *  Left and right nodes (4, 7): vsx = 1, vsy = 2
        *  All others: vsx = 2, vsy = 2

        The process of creating unit-vector sums at nodes is handled by
        ModelGrid._create_link_unit_vectors() (and, for raster grids, by the
        overriding method RasterModelGrid._create_link_unit_vectors()). The node
        unit-vector sums are then stored in self.node_unit_vector_sum_x and
        self.node_unit_vector_sum_y.

        How would you use this? Suppose you have a vector variable q defined at
        links. What's the average at the nodes? We'll define the average as
        follows.  The terminology here is: :math:`q = (u,v)` represents the
        vector quantity defined at links, :math:`Q = (U,V)` represents its
        definition at nodes, :math:`(m,n)` represents the unit vector
        components at a link, and :math:`(S_x,S_y)` represents the unit-vector
        sum at a given node.

        .. math::

            U_i = \sum_{j=1}^{L_i} q_j m_j / S_{xi}
            V_i = \sum_{j=1}^{L_i} q_j n_j / S_{yi}

        Suppose that the vector q is uniform and equal to one.
        Then, at node 0 in the above grid, this works out to::

            U_0 = (q_0 m_0) / 1 + (q_8 m_8) / 1 = (1 0)/ 1 + (1 1)/1 = 1
            V_0 = (q_0 n_0) / 1 + (q_8 n_8) / 1 = (1 1) / 1 + (1 0) / 1 = 1

        At node 1, in the bottom row but not a corner, we add up the values
        of **q** associated with THREE links. The x-vector sum of these links
        is 2 because there are two horizontal links, each with an x- unit
        vector value of unity.  The y-vector sum is 1 because only one of the
        three (link #1) has a non-zero y component (equal to one). Here is
        how the numbers work out::

            U_1 = (q_1 m_1) / 2 + (q_8 m_8) / 2 + (q_9 m_9) / 2
                = (1 0) / 2 + (1 1) / 2 + (1 1) / 2 = 1
            V_1 = (q_1 n_1) / 1 + (q_8 n_8) / 1 + (q_9 n_9) / 1
                = (1 1) / 1 + (1 0) / 1 + (1 0) / 1 = 1

        At node 5, in the interior, there are four connected links (two
        in-links and two out-links; two horizontal and two vertical). So, we
        add up the q values associated with all four::

            U_5 = (q_1 m_1) / 2 + (q_5 m_5) / 2 + (q_11 m_11) / 2 + (q_12 m_12) / 2
                = (1 0) / 2 + (1 0) / 2 + (1 1) / 2 + (1 1) / 2 = 1

            V_5 = (q_1 n_1) / 2 + (q_5 n_5) / 2 + (q_11 n_11) / 2 + (q_12 n_12) / 2
                = (1 1) / 2 + (1 1) / 2 + (1 0) / 2 + (1 0) / 2 = 1

        To do this calculation efficiently, we use the following algorithm::

            FOR each row in _node_inlink_matrix (representing one inlink @ each
            node)
                Multiply the link's q value by its unit x component ...
                ... divide by node's unit vector sum in x ...
                ... and add it to the node's total q_x
                Multiply the link's q value by its unit y component ...
                ... divide by node's unit vector sum in y ...
                ... and add it to the node's total q_y

        Examples
        --------

        **Example 1**

        q[:] = 1. Vector magnitude is :math:`\sqrt{2}`, direction is
        :math:`(1,1)`.

        >>> from landlab import RasterModelGrid
        >>> grid = RasterModelGrid((3, 4), spacing=(2., 2.))
        >>> grid.unit_vector_at_node
        array([[ 1.,  1.],
               [ 2.,  1.],
               [ 2.,  1.],
               [ 1.,  1.],
               [ 1.,  2.],
               [ 2.,  2.],
               [ 2.,  2.],
               [ 1.,  2.],
               [ 1.,  1.],
               [ 2.,  1.],
               [ 2.,  1.],
               [ 1.,  1.]])
        >>> q = grid.ones(at='link')
        >>> grid.map_link_vector_to_nodes(q)
        array([[ 1.,  1.],
               [ 1.,  1.],
               [ 1.,  1.],
               [ 1.,  1.],
               [ 1.,  1.],
               [ 1.,  1.],
               [ 1.,  1.],
               [ 1.,  1.],
               [ 1.,  1.],
               [ 1.,  1.],
               [ 1.,  1.],
               [ 1.,  1.]])

        **Example 2**

        Vector magnitude is 5, angle is 30 degrees from horizontal,
        forming a 3-4-5 triangle.

        >>> import numpy as np
        >>> q = np.array([4., 4., 4., 3., 3., 3., 3.,
        ...               4., 4., 4., 3., 3., 3., 3.,
        ...               4., 4., 4])
        >>> grid.map_link_vector_to_nodes(q)
        array([[ 4.,  3.],
               [ 4.,  3.],
               [ 4.,  3.],
               [ 4.,  3.],
               [ 4.,  3.],
               [ 4.,  3.],
               [ 4.,  3.],
               [ 4.,  3.],
               [ 4.,  3.],
               [ 4.,  3.],
               [ 4.,  3.],
               [ 4.,  3.]])

        ..todo::

            Fix and finish example 3 below.

        Example 3: Hexagonal grid with vector as above. Here, q is
        pre-calculated to have the right values to represent a uniform
        vector with magnitude 5 and orientation 30 degrees counter-clockwise
        from horizontal.

        LLCATS: NINF LINF CONN MAP
        """
        # Break the link-based vector input variable, q, into x- and
        # y-components.
        # Notes:
        #   1) We make the arrays 1 element longer than the number of links,
        #       so that references to -1 in the node-link matrices will refer
        #       to the last element of these two arrays, which will contain
        #       zeros. (Same trick as in the flux divergence functions)
        #   2) This requires memory allocation. Because this function might be
        #       called repeatedly, it would be good to find a way to
        #       pre-allocate to improve speed.
        qx = q * self.unit_vector_at_link[:, 0]
        qy = q * self.unit_vector_at_link[:, 1]

        active_links_at_node = self.link_dirs_at_node != 0
        unit_vec_at_node = np.empty((self.number_of_nodes, 2), dtype=float)
        unit_vec_at_node[:, 0] = (qx[self.links_at_node] * active_links_at_node).sum(
            axis=1
        )
        unit_vec_at_node[:, 1] = (qy[self.links_at_node] * active_links_at_node).sum(
            axis=1
        )

        return np.divide(
            unit_vec_at_node, self.unit_vector_at_node, out=unit_vec_at_node
        )

    @deprecated(use="plot.imshow_grid", version=1.0)
    def display_grid(self, draw_voronoi=False):
        """Display the grid.

        LLCATS: DEPR GINF
        """
        import matplotlib.pyplot as plt

        # Plot nodes, colored by boundary vs interior
        plt.plot(self.node_x[self.core_nodes], self.node_y[self.core_nodes], "go")
        plt.plot(
            self.node_x[self.boundary_nodes], self.node_y[self.boundary_nodes], "ro"
        )

        # Draw links
        for i in range(self.number_of_links):
            plt.plot(
                [
                    self.node_x[self.node_at_link_tail[i]],
                    self.node_x[self.node_at_link_head[i]],
                ],
                [
                    self.node_y[self.node_at_link_tail[i]],
                    self.node_y[self.node_at_link_head[i]],
                ],
                "k-",
            )

        # Draw active links
        for link in self.active_links:
            plt.plot(
                [
                    self.node_x[self.node_at_link_tail[link]],
                    self.node_x[self.node_at_link_head[link]],
                ],
                [
                    self.node_y[self.node_at_link_tail[link]],
                    self.node_y[self.node_at_link_head[link]],
                ],
                "g-",
            )

        # If caller asked for a voronoi diagram, draw that too
        if draw_voronoi:
            from scipy.spatial import Voronoi, voronoi_plot_2d

            vor = Voronoi(self.xy_of_node)
            voronoi_plot_2d(vor)

        plt.show()

    @deprecated(use="node_is_boundary", version=1.0)
    def is_boundary(self, ids, boundary_flag=None):
        """
        LLCATS: DEPR NINF BC
        """
        return self.node_is_boundary(ids, boundary_flag=boundary_flag)

    def node_is_boundary(self, ids, boundary_flag=None):
        """Check if nodes are boundary nodes.

        Check if nodes at given *ids* are boundary nodes. Use the
        *boundary_flag* to specify a particular boundary type status flag.

        Parameters
        ----------
        ids : ndarray
            Node IDs to check.
        boundary_flag : int, optional
            A boundary type to check for.

        Returns
        -------
        ndarray
            Array of booleans indicating if nodes are boundary nodes.

        Examples
        --------
        >>> from landlab import RasterModelGrid, CLOSED_BOUNDARY
        >>> mg = RasterModelGrid((4, 5))
        >>> mg.node_is_boundary([0, 6])
        array([ True, False], dtype=bool)
        >>> mg.node_is_boundary([0, 6], boundary_flag=CLOSED_BOUNDARY)
        array([False, False], dtype=bool)

        LLCATS: NINF BC
        """
        if boundary_flag is None:
            return ~(self._node_status[ids] == CORE_NODE)
        else:
            return self._node_status[ids] == boundary_flag

    def _assign_boundary_nodes_to_grid_sides(self):
        """Assign boundary nodes to a quadrant.

        For each boundary node, determines whether it belongs to the left,
        right, top or bottom of the grid, based on its distance from the grid's
        centerpoint (mean (x,y) position). Returns lists of nodes on each of
        the four grid sides. Assumes self.status_at_node, self.number_of_nodes,
        self.boundary_nodes, self._node_x, and self._node_y have been
        initialized.

        Returns
        -------
        tuple of array_like
            Tuple of nodes in each coordinate. Nodes are grouped as
            (*east*, *north*, *west*, *south*).

        Examples
        --------
        >>> import landlab as ll
        >>> m = ll.HexModelGrid(5, 3, 1.0)
        >>> [r,t,l,b] = m._assign_boundary_nodes_to_grid_sides()
        >>> l
        array([ 7, 12,  3])
        >>> r
        array([11, 15,  6])
        >>> t
        array([16, 18, 17])
        >>> b
        array([0, 2, 1])
        """
        # Calculate x and y distance from centerpoint
        diff_x = self.node_x[self.boundary_nodes] - np.mean(self.node_x)
        diff_y = self.node_y[self.boundary_nodes] - np.mean(self.node_y)

        return _sort_points_into_quadrants(diff_x, diff_y, self.boundary_nodes)

    @deprecated(use="status_at_node", version=1.0)
    def set_closed_nodes(self, nodes):
        """Make nodes closed boundaries.

        Sets the given nodes' boundary condition statuses to CLOSED_BOUNDARY
        (==4), and resets the list of active links to reflect any changes.

        LLCATS: DEPR NINF BC
        """
        self.status_at_node[nodes] = CLOSED_BOUNDARY

    def calc_distances_of_nodes_to_point(
        self, coord, get_az=None, node_subset=None, out_distance=None, out_azimuth=None
    ):
        """Get distances for nodes to a given point.

        Returns an array of distances for each node to a provided point.
        If "get_az" is set to 'angles', returns both the distance array and an
        array of azimuths from up/north. If it is set to 'displacements', it
        returns the azimuths as a 2xnnodes array of x and y displacements.
        If it is not set, returns just the distance array.

        If "node_subset" is set as an ID, or list/array/etc of IDs method
        returns just the distance (and optionally azimuth) for that node.
        Point is provided as a tuple (x,y).

        If out_distance (& out_azimuth) are provided, these arrays are used to
        store the outputs. This is recommended for memory management reasons if
        you are working with node subsets.

        .. note::

            Angles are returned in radians but measured clockwise from
            north.

        Parameters
        ----------
        coord : tuple of float
            Coodinates of point as (x, y).
        get_az: {None, 'angles', 'displacements'}, optional
            Optionally calculate azimuths as either angles or displacements.
            The calculated values will be returned along with the distances
            as the second item of a tuple.
        node_subset : array_like, optional
            Calculate distances on a subset of grid nodes. The default is to
            calculate distances from the provided points to all nodes.
        out_distance : array_like, optional
            If provided, put the calculated distances here. Otherwise,
            create a new array.
        out_azimuth : array_like, optional
            If provided, put the calculated distances here. Otherwise,
            create a new array.

        Returns
        -------
        ndarray or tuple of ndarray
            If *get_az* is ``None`` return the array of distances. Otherwise,
            return a tuple of distances and azimuths.

        Notes
        -----
        Once you start working with node subsets in Landlab, which can change
        size between loops, it's quite possible for Python's internal memory
        management to crap out after large numbers of loops (~>10k). This is
        to do with the way it block allocates memory for arrays of differing
        lengths, then cannot free this memory effectively.
        The solution - as implemented here - is to pre-allocate all arrays as
        nnodes long, then only work with the first [len_subset] entries by
        slicing (in a pseudo-C-style). Care has to be taken not to
        "accidentally" allow Python to allocate a new array you don't have
        control over.
        Then, to maintain efficient memory allocation, we create some "dummy"
        nnode-long arrays to store intermediate parts of the solution in.

        Examples
        --------
        >>> from landlab import RasterModelGrid
        >>> grid = RasterModelGrid((4, 5))

        Calculate distances from point at (2., 1.) to a subset of nodes on
        the grid.

        >>> grid.calc_distances_of_nodes_to_point((2, 1),
        ...     node_subset=(2, 6, 7, 8, 12))
        array([ 1.,  1.,  0.,  1.,  1.])

        Calculate distances from a point to all nodes on the grid.

        >>> dist = grid.calc_distances_of_nodes_to_point((2, 1))
        >>> dist.shape == (grid.number_of_nodes, )
        True
        >>> dist.take((2, 6, 7, 8, 12))
        array([ 1.,  1.,  0.,  1.,  1.])

        Put the distances into a buffer.

        >>> out = np.empty(grid.number_of_nodes, dtype=float)
        >>> dist = grid.calc_distances_of_nodes_to_point((2, 1),
        ...     out_distance=out)
        >>> out is dist
        True
        >>> out.take((2, 6, 7, 8, 12))
        array([ 1.,  1.,  0.,  1.,  1.])

        Calculate azimuths along with distances. The azimuths are calculated
        in radians but measured clockwise from north.

        >>> (_, azim) = grid.calc_distances_of_nodes_to_point((2, 1),
        ...     get_az='angles')
        >>> azim.take((2, 6, 7, 8, 12)) * 180. / np.pi
        array([ 180.,  270.,    0.,   90.,    0.])
        >>> (_, azim) = grid.calc_distances_of_nodes_to_point((2, 1),
        ...     get_az='angles', node_subset=(1, 3, 11, 13))
        >>> azim * 180. / np.pi
        array([ 225.,  135.,  315.,   45.])

        When calculating displacements, the first row contains displacements
        in x and the second displacements in y.

        >>> (_, azim) = grid.calc_distances_of_nodes_to_point((2, 1),
        ...     get_az='displacements', node_subset=(2, 6, 7, 8, 12))
        >>> azim
        array([[ 0., -1.,  0.,  1.,  0.],
               [-1.,  0.,  0.,  0.,  1.]])

        LLCATS: NINF MEAS
        """
        if len(coord) != 2:
            raise ValueError("coordinate must iterable of length 2")

        if get_az not in (None, "displacements", "angles"):
            raise ValueError("get_az not understood")

        if node_subset is not None and np.any(np.isnan(node_subset)):
            node_subset = None

        if node_subset is not None:
            if not isinstance(node_subset, np.ndarray):
                node_subset = np.array(node_subset)
            node_subset = node_subset.reshape((-1,))
            len_subset = node_subset.size
        else:
            len_subset = self.number_of_nodes

        if out_distance is None:
            out_distance = np.empty(len_subset, dtype=np.float)
        if out_distance.size != len_subset:
            raise ValueError("output array size mismatch for distances")

        if get_az is not None:
            if get_az == "displacements":
                az_shape = (2, len_subset)
            else:
                az_shape = (len_subset,)
            if out_azimuth is None:
                out_azimuth = np.empty(az_shape, dtype=np.float)
            if out_azimuth.shape != az_shape:
                raise ValueError("output array mismatch for azimuths")

        azimuths_as_displacements = np.empty((2, self.number_of_nodes))
        dummy_nodes_1 = np.empty(self.number_of_nodes)
        dummy_nodes_2 = np.empty(self.number_of_nodes)
        dummy_nodes_3 = np.empty(self.number_of_nodes)

        if node_subset is None:
            azimuths_as_displacements[0] = self.node_x - coord[0]
            azimuths_as_displacements[1] = self.node_y - coord[1]
        else:
            azimuths_as_displacements[0, :len_subset] = (
                self.node_x[node_subset] - coord[0]
            )
            azimuths_as_displacements[1, :len_subset] = (
                self.node_y[node_subset] - coord[1]
            )

        np.square(
            azimuths_as_displacements[0, :len_subset], out=dummy_nodes_1[:len_subset]
        )
        np.square(
            azimuths_as_displacements[1, :len_subset], out=dummy_nodes_2[:len_subset]
        )
        np.add(
            dummy_nodes_1[:len_subset],
            dummy_nodes_2[:len_subset],
            out=dummy_nodes_3[:len_subset],
        )
        np.sqrt(dummy_nodes_3[:len_subset], out=out_distance)

        if get_az:
            if get_az == "displacements":
                out_azimuth[:] = azimuths_as_displacements[:, :len_subset]
            elif get_az == "angles":
                np.arctan2(
                    azimuths_as_displacements[0, :len_subset],
                    azimuths_as_displacements[1, :len_subset],
                    out=out_azimuth[:len_subset],
                )

                less_than_zero = np.empty(self.number_of_nodes, dtype=bool)
                np.less(out_azimuth, 0., out=less_than_zero[:len_subset])
                out_azimuth[less_than_zero[:len_subset]] += 2. * np.pi

            return out_distance, out_azimuth
        else:
            return out_distance

    @property
    def all_node_distances_map(self):
        """Get distances from every node to every other node.

        Examples
        --------
        >>> from landlab import RasterModelGrid
        >>> grid = RasterModelGrid((3, 4))
        >>> distances = grid.all_node_distances_map

        The shape of the array is ``number_of_nodes`` by ``number_of_nodes``
        and distance from a node to itself is zero.

        >>> distances.shape == (grid.number_of_nodes, grid.number_of_nodes)
        True
        >>> distances.diagonal()
        array([ 0.,  0.,  0.,  0.,  0.,  0.,  0.,  0.,  0.,  0.,  0.,  0.])

        The distances from the first node to all nodes in its row and all the
        nodes in its column.

        >>> distances[0, :4]
        array([ 0.,  1.,  2.,  3.])
        >>> distances[0, ::4]
        array([ 0.,  1.,  2.])

        LLCATS: NINF MEAS
        """
        if self._all_node_distances_map is None:
            self._create_all_node_distances_azimuths_maps()
        return self._all_node_distances_map

    @property
    def all_node_azimuths_map(self):
        """Get azimuths from every node to every other node.

        Examples
        --------
        >>> import numpy as np
        >>> from landlab import RasterModelGrid
        >>> grid = RasterModelGrid((3, 4))
        >>> angles = grid.all_node_azimuths_map

        The shape of the array is ``number_of_nodes`` by ``number_of_nodes``
        and azimuth from a node to itself is zero.

        >>> angles.shape == (grid.number_of_nodes, grid.number_of_nodes)
        True
        >>> angles.diagonal()
        array([ 0.,  0.,  0.,  0.,  0.,  0.,  0.,  0.,  0.,  0.,  0.,  0.])

        Angles are measured in radians and increase clockwise starting at
        north.

        >>> angles *= 180. / np.pi
        >>> angles[0, :4]
        array([  0.,  90.,  90.,  90.])
        >>> angles[0, ::4]
        array([ 0.,  0.,  0.])
        >>> angles[0, ::5]
        array([  0.,  45.,  45.])

        LLCATS: NINF MEAS
        """
        if self._all_node_azimuths_map is None:
            self._create_all_node_distances_azimuths_maps()
        return self._all_node_azimuths_map

    def _create_all_node_distances_azimuths_maps(self):
        """Build distance-azimuth maps.

        This function creates and stores in the grid field two ``nnodes`` by
        ``nnodes`` arrays that map the distances and azimuths of all nodes
        in the grid to all nodes in the grid.

        This is useful if your module needs to make repeated lookups of
        distances between the same nodes, but does potentially use up a lot
        of memory so should be used with caution.

        The map is symmetrical, so it does not matter whether rows are
        "from" or "to".

        The arrays are called:
        - ``self.all_node_distances_map``
        - ``self.all_node_azimuths_map``

        Returns
        -------
        tuple of ndarrays
            Tuple of (distances, azimuths)
        """
        self._all_node_distances_map = np.empty(
            (self.number_of_nodes, self.number_of_nodes)
        )
        self._all_node_azimuths_map = np.empty(
            (self.number_of_nodes, self.number_of_nodes)
        )

        node_coords = np.empty((self.number_of_nodes, 2))
        node_coords[:, 0] = self.node_x
        node_coords[:, 1] = self.node_y

        for i in range(self.number_of_nodes):
            (
                self._all_node_distances_map[i, :],
                self._all_node_azimuths_map[i, :],
            ) = self.calc_distances_of_nodes_to_point(
                (node_coords[i, 0], node_coords[i, 1]), get_az="angles"
            )

        assert np.all(self._all_node_distances_map >= 0.)

        return self._all_node_distances_map, self._all_node_azimuths_map

    def _sort_links_by_midpoint(self):
        """Sort links in order first by midpoint x coordinate, then y.

        Examples
        --------
        >>> from landlab import HexModelGrid
        >>> hg = HexModelGrid(3, 3)
        >>> hg._sort_links_by_midpoint()
        """
        pts = np.zeros((self.number_of_links, 2))
        pts[:, 0] = (
            self.node_x[self.node_at_link_tail] + self.node_x[self.node_at_link_head]
        ) / 2
        pts[:, 1] = (
            self.node_y[self.node_at_link_tail] + self.node_y[self.node_at_link_head]
        ) / 2
        indices = argsort_points_by_x_then_y(pts)
        self.node_at_link_tail[:] = self.node_at_link_tail[indices]
        self.node_at_link_head[:] = self.node_at_link_head[indices]

    def move_origin(self, origin):
        """Changes the x, y values of all nodes.  Initially a grid will have
        an origin of 0,0, and all x,y values will be relative to 0,0.  This
        will add origin[0] to all x values and origin[1] to all y values.

        Note this is most likely useful when importing a DEM that has an
        absolute location, however it can be used generally.

        Parameters
        ----------
        origin : list of two float values, can be negative.
            [x,y], where x is the value to add to all x values and
            y is the value to add to all y values

        Examples
        --------
        >>> from landlab import RasterModelGrid
        >>> rmg = RasterModelGrid((4, 3), 1.0) # rows, columns, spacing
        >>> rmg.node_x
        array([ 0.,  1.,  2.,  0.,  1.,  2.,  0.,  1.,  2.,  0.,  1.,  2.])
        >>> rmg.node_y
        array([ 0.,  0.,  0.,  1.,  1.,  1.,  2.,  2.,  2.,  3.,  3.,  3.])
        >>> rmg.move_origin((5,1.5))
        >>> rmg.node_x
        array([ 5.,  6.,  7.,  5.,  6.,  7.,  5.,  6.,  7.,  5.,  6.,  7.])
        >>> rmg.node_y
        array([ 1.5,  1.5,  1.5,  2.5,  2.5,  2.5,  3.5,  3.5,  3.5,  4.5,  4.5,
        4.5])

        LLCATS: GINF MEAS
        """
        self._xy_of_node += origin


add_module_functions_to_class(ModelGrid, "mappers.py", pattern="map_*")
# add_module_functions_to_class(ModelGrid, 'gradients.py',
#                               pattern='calculate_*')
add_module_functions_to_class(ModelGrid, "gradients.py", pattern="calc_*")
add_module_functions_to_class(ModelGrid, "divergence.py", pattern="calc_*")


if __name__ == "__main__":
    import doctest

    doctest.testmod()<|MERGE_RESOLUTION|>--- conflicted
+++ resolved
@@ -262,12 +262,9 @@
 from ..field.graph_field import GraphFields
 
 
-class ModelGrid(GraphFields, EventLayersMixIn):
-
-<<<<<<< HEAD
-=======
-class ModelGrid(ModelDataFieldsMixIn, EventLayersMixIn, MaterialLayersMixIn):
->>>>>>> b776e0a3
+# class ModelGrid(ModelDataFieldsMixIn, EventLayersMixIn, MaterialLayersMixIn):
+class ModelGrid(GraphFields, EventLayersMixIn, MaterialLayersMixIn):
+
     """Base class for 2D structured or unstructured grids for numerical models.
 
     The idea is to have at least two inherited
@@ -314,7 +311,6 @@
     def __init__(self, **kwds):
         super(ModelGrid, self).__init__()
 
-<<<<<<< HEAD
         self.new_field_location('node', self.number_of_nodes)
         self.new_field_location('link', self.number_of_links)
         self.new_field_location('patch', self.number_of_patches)
@@ -324,35 +320,12 @@
         self.new_field_location('grid', None)
         self.default_group = 'node'
 
-        self.axis_name = kwds.get('axis_name', _default_axis_names(self.ndim))
-        self.axis_units = kwds.get(
-            'axis_units', _default_axis_units(self.ndim))
-=======
-        self.axis_name = kwds.get("axis_name", _default_axis_names(self.ndim))
-        self.axis_units = kwds.get("axis_units", _default_axis_units(self.ndim))
->>>>>>> b776e0a3
 
         self._link_length = None
         self._all_node_distances_map = None
         self._all_node_azimuths_map = None
         self.bc_set_code = 0
 
-<<<<<<< HEAD
-=======
-        # Sort links according to the x and y coordinates of their midpoints.
-        # Assumes 1) node_at_link_tail and node_at_link_head have been
-        # created, and 2) so have node_x and node_y.
-        # self._sort_links_by_midpoint()
-
-        for loc in _SIZED_FIELDS:
-            size = self.number_of_elements(loc)
-            ModelDataFields.new_field_location(self, loc, size=size)
-        ModelDataFields.new_field_location(self, "grid", size=1)
-        # for loc in _UNSIZED_FIELDS:
-        #     ModelDataFields.new_field_location(self, loc, size=None)
-        ModelDataFields.set_default_group(self, "node")
-
->>>>>>> b776e0a3
     def _create_neighbor_list(self, **kwds):
         """Create list of neighbor node IDs.
 
@@ -1182,30 +1155,6 @@
         return self._nodes_at_link[:, 0]
 
     @property
-<<<<<<< HEAD
-=======
-    def face_at_link(self):
-        """Get array of faces associated with links.
-
-        Examples
-        --------
-        >>> import numpy as np
-        >>> from landlab import RasterModelGrid, BAD_INDEX_VALUE
-        >>> mg = RasterModelGrid((4, 5), 1.)
-        >>> mg.face_at_link[5:7]
-        array([0, 1])
-        >>> np.all(mg.face_at_link[:5]==BAD_INDEX_VALUE)
-        True
-
-        LLCATS: FINF LINF CONN
-        """
-        try:
-            return self._face_at_link
-        except AttributeError:
-            return self._create_face_at_link()
-
-    @property
->>>>>>> b776e0a3
     def number_of_nodes(self):
         """Total number of nodes.
 
@@ -1795,7 +1744,6 @@
                [-1,  1,  1,  1,  0,  0],
                [ 1,  1,  1,  0,  0,  0]], dtype=int8)
         """
-<<<<<<< HEAD
         # # Find maximum number of links per node
         # nlpn = self.number_of_links_at_node
         # # ^this fn should become member and property
@@ -1828,40 +1776,6 @@
 
         # # Sort the links at each node by angle, counter-clockwise from +x
         # self._sort_links_at_node_by_angle()
-=======
-        # Find maximum number of links per node
-        nlpn = self.number_of_links_at_node
-        # ^this fn should become member and property
-        max_num_links = np.amax(nlpn)
-        nlpn[:] = 0  # we'll zero it out, then rebuild it
-
-        # Create arrays for link-at-node information
-        self._links_at_node = -np.ones((self.number_of_nodes, max_num_links), dtype=int)
-        self._link_dirs_at_node = np.zeros(
-            (self.number_of_nodes, max_num_links), dtype=np.int8
-        )
-
-        # Sweep over all links
-        node_at_link_tail = self.node_at_link_tail
-        node_at_link_head = self.node_at_link_head
-        for lk in range(self.number_of_links):
-            # Find the IDs of the tail and head nodes
-            t = node_at_link_tail[lk]
-            h = node_at_link_head[lk]
-
-            # Add this link to the list for this node, set the direction
-            # (outgoing, indicated by -1), and increment the number found so
-            # far
-            self._links_at_node[t][nlpn[t]] = lk
-            self._links_at_node[h][nlpn[h]] = lk
-            self._link_dirs_at_node[t][nlpn[t]] = -1
-            self._link_dirs_at_node[h][nlpn[h]] = 1
-            nlpn[t] += 1
-            nlpn[h] += 1
-
-        # Sort the links at each node by angle, counter-clockwise from +x
-        self._sort_links_at_node_by_angle()
->>>>>>> b776e0a3
 
     @property
     @make_return_array_immutable
@@ -2706,82 +2620,6 @@
         """
         return self.width_of_face
 
-<<<<<<< HEAD
-=======
-    @property
-    @make_return_array_immutable
-    def width_of_face(self):
-        """Width of grid faces.
-
-        Examples
-        --------
-        >>> from landlab import RasterModelGrid, HexModelGrid
-        >>> mg = RasterModelGrid((3, 4), (1., 2.))
-        >>> mg.width_of_face
-        array([ 2.,  2.,  2.,  1.,  1.,  1.,  1.])
-        >>> mg = HexModelGrid(3, 3)
-        >>> np.allclose(mg.width_of_face, 0.57735027)
-        True
-
-        LLCATS: FINF MEAS
-        """
-        try:
-            return self._face_width
-        except AttributeError:
-            return self._create_face_width()
-
-    def _create_face_at_link(self):
-        """Set up face_at_link array.
-
-        Examples
-        --------
-        >>> from landlab import HexModelGrid, BAD_INDEX_VALUE
-        >>> hg = HexModelGrid(3, 3)
-
-        >>> face_at_link = hg.face_at_link.copy()
-        >>> face_at_link[face_at_link == BAD_INDEX_VALUE] = -1
-        >>> face_at_link # doctest: +NORMALIZE_WHITESPACE
-        array([-1, -1, -1,  0,  1,  2,  3, -1,  4,  5,  6, -1,  7,  8,  9, 10,
-               -1, -1, -1])
-        """
-        self._face_at_link = np.full(self.number_of_links, BAD_INDEX_VALUE, dtype=int)
-        face_id = 0
-        node_at_link_tail = self.node_at_link_tail
-        node_at_link_head = self.node_at_link_head
-        for link in range(self.number_of_links):
-            tc = self.cell_at_node[node_at_link_tail[link]]
-            hc = self.cell_at_node[node_at_link_head[link]]
-            if tc != BAD_INDEX_VALUE or hc != BAD_INDEX_VALUE:
-                self._face_at_link[link] = face_id
-                face_id += 1
-
-        return self._face_at_link
-
-    def _create_link_at_face(self):
-        """Set up link_at_face array.
-
-        Examples
-        --------
-        >>> from landlab import HexModelGrid
-        >>> hg = HexModelGrid(3, 3)
-        >>> hg.link_at_face
-        array([ 3,  4,  5,  6,  8,  9, 10, 12, 13, 14, 15])
-        """
-        num_faces = len(self.width_of_face)
-        self._link_at_face = np.empty(num_faces, dtype=int)
-        face_id = 0
-        node_at_link_tail = self.node_at_link_tail
-        node_at_link_head = self.node_at_link_head
-        for link in range(self.number_of_links):
-            tc = self.cell_at_node[node_at_link_tail[link]]
-            hc = self.cell_at_node[node_at_link_head[link]]
-            if tc != BAD_INDEX_VALUE or hc != BAD_INDEX_VALUE:
-                self._link_at_face[face_id] = link
-                face_id += 1
-
-        return self._link_at_face
-
->>>>>>> b776e0a3
     def _create_cell_areas_array_force_inactive(self):
         """Set up an array of cell areas that is n_nodes long.
 
