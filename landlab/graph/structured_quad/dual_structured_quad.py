import numpy as np

from ..dual import DualGraph
from .structured_quad import StructuredQuadGraph


class DualStructuredQuadGraphExtras(object):
    @property
    def shape(self):
        return self._shape

    @property
    def corners_at_right_edge(self):
        return self.dual.nodes_at_right_edge

    @property
    def corners_at_top_edge(self):
        return self.dual.nodes_at_top_edge

    @property
    def corners_at_left_edge(self):
        return self.dual.nodes_at_left_edge

    @property
    def corners_at_bottom_edge(self):
        return self.dual.nodes_at_bottom_edge

    @property
    def perimeter_corners(self):
        return self.dual.perimeter_nodes

    @property
    def horizontal_faces(self):
        return self.dual.horizontal_links

    @property
    def vertical_faces(self):
        return self.dual.vertical_links


class DualStructuredQuadGraph(
    DualStructuredQuadGraphExtras, StructuredQuadGraph, DualGraph
):

    """Dual graph of a structured grid of quadrilaterals.

    Examples
    --------
    >>> from landlab.graph import DualStructuredQuadGraph
    >>> node_y = [-1, -2, -3,
    ...            0,  0,  0,
    ...            1,  2,  3]
    >>> node_x = [ 0,  1,  2,
    ...            0,  2,  3,
    ...            0,  1,  2]
    >>> graph = DualStructuredQuadGraph((node_y, node_x), shape=(3, 3))
    >>> graph.number_of_corners == 4
    True
    >>> graph.y_of_corner
    array([-1.25, -0.75,  0.75,  1.25])
    >>> graph.x_of_corner
    array([ 2.  ,  0.75,  0.75,  2.  ])
    >>> graph.node_at_cell
    array([4])
    """

    def __init__(self, node_y_and_x, shape=None):
        dual_y, dual_x = get_corners(node_y_and_x, shape)
        dual_shape = dual_y.shape
        node_at_cell = get_node_at_cell(shape)
        nodes_at_face = get_nodes_at_face(shape)

        self._dual = StructuredQuadGraph((dual_y, dual_x), shape=dual_shape)
        StructuredQuadGraph.__init__(self, node_y_and_x, shape=shape)
        DualGraph.__init__(self, node_at_cell=node_at_cell, nodes_at_face=nodes_at_face)


class DualRectilinearGraph(DualStructuredQuadGraph):

    """Create a dual graph for a rectilinear grid.

    Examples
    --------
    >>> from landlab.graph import DualRectilinearGraph
    >>> graph = DualRectilinearGraph(([0, 1, 3], [0, 5, 15, 30]))
    >>> graph.x_of_corner # doctest: +NORMALIZE_WHITESPACE
    array([ 2.5, 10. , 22.5,
            2.5, 10. , 22.5])
    >>> graph.y_of_corner # doctest: +NORMALIZE_WHITESPACE
    array([ 0.5, 0.5, 0.5,
            2. , 2. , 2. ])
    >>> graph.number_of_cells == 2
    True
    >>> graph.faces_at_cell
    array([[3, 5, 2, 0],
           [4, 6, 3, 1]])
    """

    def __init__(self, node_y_and_x):
        shape = (len(node_y_and_x[0]), len(node_y_and_x[1]))
        node_y_and_x = np.meshgrid(*node_y_and_x, indexing="ij")

        super(DualRectilinearGraph, self).__init__(node_y_and_x, shape)


class DualUniformRectilinearGraph(DualRectilinearGraph):

    """Create a dual graph for a uniform rectilinear grid.

    Examples
    --------
    >>> from landlab.graph import DualUniformRectilinearGraph
    >>> graph = DualUniformRectilinearGraph((4, 3))
    >>> graph.x_of_corner # doctest: +NORMALIZE_WHITESPACE
    array([ 0.5, 1.5,
            0.5, 1.5,
            0.5, 1.5])
    >>> graph.y_of_corner # doctest: +NORMALIZE_WHITESPACE
    array([ 0.5, 0.5,
            1.5, 1.5,
            2.5, 2.5])
    >>> graph.number_of_cells == 2
    True
    >>> graph.faces_at_cell
    array([[2, 3, 1, 0],
           [5, 6, 4, 3]])
    """

    def __init__(self, shape, spacing=(1., 1.), origin=(0., 0.)):
        spacing = np.broadcast_to(spacing, 2)
        origin = np.broadcast_to(origin, 2)

<<<<<<< HEAD
        node_y_and_x = (np.arange(shape[0]) * spacing[0] + origin[0],
                        np.arange(shape[1]) * spacing[1] + origin[1])
=======
        node_y_and_x = (
            np.arange(shape[0]) * spacing[0] + origin[0],
            np.arange(shape[1]) * spacing[1] + origin[1],
        )
>>>>>>> b776e0a3

        super(DualUniformRectilinearGraph, self).__init__(node_y_and_x)

        self._spacing = tuple(spacing)
        self._origin = tuple(origin)

    @property
    def spacing(self):
        return self._spacing

    @property
    def origin(self):
        return self._origin

    @property
    def dx(self):
        return self._spacing[1]

    @property
    def dy(self):
        return self._spacing[0]


def get_node_at_cell(shape):
    """Set up an array that gives the node at each cell.

    Examples
    --------
    >>> from landlab.graph.structured_quad.dual_structured_quad import get_node_at_cell
    >>> get_node_at_cell((5, 6)) # doctest: +NORMALIZE_WHITESPACE
    array([ 7,  8,  9, 10,
           13, 14, 15, 16,
           19, 20, 21, 22])
    """
    from .ext.at_cell import fill_node_at_cell

    node_at_cell = np.empty((shape[0] - 2) * (shape[1] - 2), dtype=int)

    fill_node_at_cell(shape, node_at_cell)

    return node_at_cell


def get_nodes_at_face(shape):
    """Set up an array that gives the nodes on either side of each face.

    Examples
    --------
    >>> from landlab.graph.structured_quad.dual_structured_quad import get_nodes_at_face
    >>> get_nodes_at_face((3, 4)) # doctest: +NORMALIZE_WHITESPACE
    array([[ 1,  5], [ 2,  6],
           [ 4,  5], [ 5,  6], [ 6,  7],
           [ 5,  9], [ 6, 10]])
    """
    from .ext.at_face import fill_nodes_at_face

    n_faces = (shape[1] - 2) * (shape[0] - 1) + (shape[0] - 2) * (shape[1] - 1)
    nodes_at_face = np.empty((n_faces, 2), dtype=int)
    fill_nodes_at_face(shape, nodes_at_face)

    return nodes_at_face


def get_corners(node_y_and_x, shape):
    y_of_node, x_of_node = (
        np.asarray(node_y_and_x[0], dtype=float),
        np.asarray(node_y_and_x[1], dtype=float),
    )
    y_of_node.shape = x_of_node.shape = shape

    x_of_corner = (
        x_of_node[:-1, :-1]
        + x_of_node[:-1, 1:]
        + x_of_node[1:, :-1]
        + x_of_node[1:, 1:]
    ) * .25
    y_of_corner = (
        y_of_node[:-1, :-1]
        + y_of_node[:-1, 1:]
        + y_of_node[1:, :-1]
        + y_of_node[1:, 1:]
    ) * .25

    return y_of_corner, x_of_corner


def reshape_nodes(y_and_x, shape=None):
    y_of_node, x_of_node = (
        np.asarray(y_and_x[0], dtype=float),
        np.asarray(y_and_x[1], dtype=float),
    )

    if y_of_node.size != x_of_node.size:
        raise ValueError("size mismatch for size of x and y")

    if shape is None:
        if y_of_node.shape != x_of_node.shape:
            raise ValueError("shape mismatch for size of x and y")
    else:
        y_of_node.shape = shape
        x_of_node.shape = shape
    return y_of_node, x_of_node<|MERGE_RESOLUTION|>--- conflicted
+++ resolved
@@ -130,15 +130,10 @@
         spacing = np.broadcast_to(spacing, 2)
         origin = np.broadcast_to(origin, 2)
 
-<<<<<<< HEAD
-        node_y_and_x = (np.arange(shape[0]) * spacing[0] + origin[0],
-                        np.arange(shape[1]) * spacing[1] + origin[1])
-=======
         node_y_and_x = (
             np.arange(shape[0]) * spacing[0] + origin[0],
             np.arange(shape[1]) * spacing[1] + origin[1],
         )
->>>>>>> b776e0a3
 
         super(DualUniformRectilinearGraph, self).__init__(node_y_and_x)
 
