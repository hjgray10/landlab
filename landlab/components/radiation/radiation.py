--- conflicted
+++ resolved
@@ -95,12 +95,9 @@
     compared to a flat surface.
 
     Construction::
-<<<<<<< HEAD
-=======
-
->>>>>>> a15f7355
-        Radiation(grid, method='Grid', cloudiness=0.2, latitude=34., 
-                  albedo=0.2, solar_constant=1366.67, 
+
+        Radiation(grid, method='Grid', cloudiness=0.2, latitude=34.,
+                  albedo=0.2, solar_constant=1366.67,
                   clearsky_turbidity=2., opt_airmass=0.)
 
     Parameters
@@ -244,11 +241,13 @@
 
         for name in self._input_var_names:
             if name not in self.grid.at_node:
-                self.grid.add_zeros(name, at='node', units=self._var_units[name])
+                self.grid.add_zeros(name, at='node',
+                                    units=self._var_units[name])
 
         for name in self._output_var_names:
             if name not in self.grid.at_cell:
-                self.grid.add_zeros(name, at='cell', units=self._var_units[name])
+                self.grid.add_zeros(name, at='cell',
+                                    units=self._var_units[name])
 
         if 'Slope' not in self.grid.at_cell:
             self.grid.add_zeros('Slope', at='cell', units='radians')
@@ -282,38 +281,31 @@
         self._Rs = self._cell_values['radiation__incoming_shortwave']
         self._Rnet = self._cell_values['radiation__net_shortwave']
 
-        self._julian = np.floor(
-            (current_time - np.floor(current_time)) * 365.25) # Julian day
-
-        self._phi = np.radians(self._latitude) # Latitude in Radians
+        self._julian = np.floor((current_time - np.floor(current_time)) *
+                                365.25)    # Julian day
+
+        self._phi = np.radians(self._latitude)    # Latitude in Radians
 
         self._delta = 23.45 * np.radians(
-            np.cos(2*np.pi / 365 * (172 - self._julian))) # Declination angle
-
-        self._tau = (self._t + 12.0) * np.pi / 12.0 # Hour angle
+            np.cos(2*np.pi / 365 * (172 - self._julian)))   # Declination angle
+
+        self._tau = (self._t + 12.0) * np.pi / 12.0     # Hour angle
 
         self._alpha = np.arcsin(np.sin(self._delta) * np.sin(self._phi) +
                                 np.cos(self._delta) * np.cos(self._phi) *
-                                np.cos(self._tau)) # Solar Altitude
-
-        if self._alpha <= 0.25 * np.pi / 180.0: # If altitude is -ve,
-            self._alpha = 0.25 * np.pi / 180.0 # sun is beyond the horizon
+                                np.cos(self._tau))     # Solar Altitude
+
+        if self._alpha <= 0.25 * np.pi / 180.0:    # If altitude is -ve,
+            self._alpha = 0.25 * np.pi / 180.0     # sun is beyond the horizon
 
         self._Rgl = (self._Io * np.exp((-1) * self._n * (
             0.128 - 0.054 * np.log10(1. / np.sin(self._alpha)))*(
                 1. / np.sin(self._alpha))))
         # Counting for Albedo, Cloudiness and Atmospheric turbidity
 
-<<<<<<< HEAD
-        self._phisun = (np.arctan(-np.sin(self._tau)/(np.tan(self._delta) *
-                        np.cos(self._phi) - np.sin(self._phi) *
-                        np.cos(self._tau))))  # Sun's Azhimuth
-=======
         self._phisun = (np.arctan(- np.sin(self._tau) / (np.tan(self._delta) *
                         np.cos(self._phi) - np.sin(self._phi) *
-                        np.cos(self._tau)))) # Sun's Azhimuth
->>>>>>> a15f7355
-
+                        np.cos(self._tau))))      # Sun's Azhimuth
         if (self._phisun >= 0 and - np.sin(self._tau) <= 0):
             self._phisun = self._phisun + np.pi
 
@@ -322,7 +314,7 @@
 
         self._flat = (np.cos(np.arctan(0)) * np.sin(self._alpha) +
                       np.sin(np.arctan(0)) * np.cos(self._alpha) *
-                      np.cos(self._phisun - 0)) # flat surface reference
+                      np.cos(self._phisun - 0))   # flat surface reference
 
         self._Rsflat = self._Rgl * self._flat
         # flat surface total incoming shortwave radiation
